--- conflicted
+++ resolved
@@ -16,11 +16,7 @@
 
 [dependencies]
 codec = { package = "parity-scale-codec", version = "2.0.0", default-features = false, features = ["derive"] }
-<<<<<<< HEAD
-grandpa = { package = "finality-grandpa", version = "0.12.3", default-features = false, features = ["derive-codec"] }
-=======
 grandpa = { package = "finality-grandpa", version = "0.13.0", default-features = false, features = ["derive-codec"] }
->>>>>>> 840478ae
 log = { version = "0.4.8", optional = true }
 serde = { version = "1.0.101", optional = true, features = ["derive"] }
 sp-api = { version = "2.0.0", default-features = false, path = "../api" }
