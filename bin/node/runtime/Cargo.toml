[package]
name = "node-runtime"
version = "2.0.1"
authors = ["Parity Technologies <admin@parity.io>"]
edition = "2018"
build = "build.rs"
license = "Apache-2.0"
homepage = "https://substrate.dev"
repository = "https://github.com/paritytech/substrate/"

[package.metadata.docs.rs]
targets = ["x86_64-unknown-linux-gnu"]

[dependencies]

# third-party dependencies
codec = { package = "parity-scale-codec", version = "2.0.0", default-features = false, features = ["derive"] }
serde = { version = "1.0.102", optional = true }
static_assertions = "1.1.0"
hex-literal = { version = "0.3.1", optional = true }
log = { version = "0.4.14", default-features = false }

# primitives
sp-authority-discovery = { version = "3.0.0", default-features = false, path = "../../../primitives/authority-discovery" }
sp-consensus-babe = { version = "0.9.0", default-features = false, path = "../../../primitives/consensus/babe" }
sp-block-builder = { path = "../../../primitives/block-builder", default-features = false, version = "3.0.0"}
sp-inherents = { version = "3.0.0", default-features = false, path = "../../../primitives/inherents" }
node-primitives = { version = "2.0.0", default-features = false, path = "../primitives" }
sp-offchain = { version = "3.0.0", default-features = false, path = "../../../primitives/offchain" }
sp-core = { version = "3.0.0", default-features = false, path = "../../../primitives/core" }
sp-std = { version = "3.0.0", default-features = false, path = "../../../primitives/std" }
sp-api = { version = "3.0.0", default-features = false, path = "../../../primitives/api" }
sp-runtime = { version = "3.0.0", default-features = false, path = "../../../primitives/runtime" }
sp-staking = { version = "3.0.0", default-features = false, path = "../../../primitives/staking" }
sp-keyring = { version = "3.0.0", optional = true, path = "../../../primitives/keyring" }
sp-session = { version = "3.0.0", default-features = false, path = "../../../primitives/session" }
sp-transaction-pool = { version = "3.0.0", default-features = false, path = "../../../primitives/transaction-pool" }
sp-version = { version = "3.0.0", default-features = false, path = "../../../primitives/version" }

# frame dependencies
frame-executive = { version = "3.0.0", default-features = false, path = "../../../frame/executive" }
frame-benchmarking = { version = "3.1.0", default-features = false, path = "../../../frame/benchmarking", optional = true }
frame-support = { version = "3.0.0", default-features = false, path = "../../../frame/support" }
frame-system = { version = "3.0.0", default-features = false, path = "../../../frame/system" }
frame-system-benchmarking = { version = "3.0.0", default-features = false, path = "../../../frame/system/benchmarking", optional = true }
frame-system-rpc-runtime-api = { version = "3.0.0", default-features = false, path = "../../../frame/system/rpc/runtime-api/" }
frame-try-runtime = { version = "0.9.0", default-features = false, path = "../../../frame/try-runtime", optional = true }
pallet-assets = { version = "3.0.0", default-features = false, path = "../../../frame/assets" }
pallet-authority-discovery = { version = "3.0.0", default-features = false, path = "../../../frame/authority-discovery" }
pallet-authorship = { version = "3.0.0", default-features = false, path = "../../../frame/authorship" }
pallet-babe = { version = "3.0.0", default-features = false, path = "../../../frame/babe" }
pallet-balances = { version = "3.0.0", default-features = false, path = "../../../frame/balances" }
pallet-bounties = { version = "3.0.0", default-features = false, path = "../../../frame/bounties" }
pallet-collective = { version = "3.0.0", default-features = false, path = "../../../frame/collective" }
pallet-contracts = { version = "3.0.0", default-features = false, path = "../../../frame/contracts" }
pallet-contracts-primitives = { version = "3.0.0", default-features = false, path = "../../../frame/contracts/common/" }
pallet-contracts-rpc-runtime-api = { version = "3.0.0", default-features = false, path = "../../../frame/contracts/rpc/runtime-api/" }
pallet-democracy = { version = "3.0.0", default-features = false, path = "../../../frame/democracy" }
pallet-election-provider-multi-phase = { version = "3.0.0", default-features = false, path = "../../../frame/election-provider-multi-phase" }
pallet-elections-phragmen = { version = "3.0.0", default-features = false, path = "../../../frame/elections-phragmen" }
<<<<<<< HEAD
pallet-election-provider-multi-phase = { version = "3.0.0", default-features = false, path = "../../../frame/election-provider-multi-phase" }
=======
pallet-gilt = { version = "3.0.0", default-features = false, path = "../../../frame/gilt" }
>>>>>>> a107e1f0
pallet-grandpa = { version = "3.0.0", default-features = false, path = "../../../frame/grandpa" }
pallet-im-online = { version = "3.0.0", default-features = false, path = "../../../frame/im-online" }
pallet-indices = { version = "3.0.0", default-features = false, path = "../../../frame/indices" }
pallet-identity = { version = "3.0.0", default-features = false, path = "../../../frame/identity" }
pallet-lottery = { version = "3.0.0", default-features = false, path = "../../../frame/lottery" }
pallet-membership = { version = "3.0.0", default-features = false, path = "../../../frame/membership" }
pallet-mmr = { version = "3.0.0", default-features = false, path = "../../../frame/merkle-mountain-range" }
pallet-multisig = { version = "3.0.0", default-features = false, path = "../../../frame/multisig" }
pallet-offences = { version = "3.0.0", default-features = false, path = "../../../frame/offences" }
pallet-offences-benchmarking = { version = "3.0.0", path = "../../../frame/offences/benchmarking", default-features = false, optional = true }
pallet-proxy = { version = "3.0.0", default-features = false, path = "../../../frame/proxy" }
pallet-randomness-collective-flip = { version = "3.0.0", default-features = false, path = "../../../frame/randomness-collective-flip" }
pallet-recovery = { version = "3.0.0", default-features = false, path = "../../../frame/recovery" }
pallet-session = { version = "3.0.0", features = ["historical"], path = "../../../frame/session", default-features = false }
pallet-session-benchmarking = { version = "3.0.0", path = "../../../frame/session/benchmarking", default-features = false, optional = true }
pallet-staking = { version = "3.0.0", default-features = false, path = "../../../frame/staking" }
pallet-staking-reward-curve = { version = "3.0.0", default-features = false, path = "../../../frame/staking/reward-curve" }
pallet-scheduler = { version = "3.0.0", default-features = false, path = "../../../frame/scheduler" }
pallet-society = { version = "3.0.0", default-features = false, path = "../../../frame/society" }
pallet-sudo = { version = "3.0.0", default-features = false, path = "../../../frame/sudo" }
pallet-timestamp = { version = "3.0.0", default-features = false, path = "../../../frame/timestamp" }
pallet-tips = { version = "3.0.0", default-features = false, path = "../../../frame/tips" }
pallet-treasury = { version = "3.0.0", default-features = false, path = "../../../frame/treasury" }
pallet-utility = { version = "3.0.0", default-features = false, path = "../../../frame/utility" }
pallet-transaction-payment = { version = "3.0.0", default-features = false, path = "../../../frame/transaction-payment" }
pallet-transaction-payment-rpc-runtime-api = { version = "3.0.0", default-features = false, path = "../../../frame/transaction-payment/rpc/runtime-api/" }
pallet-vesting = { version = "3.0.0", default-features = false, path = "../../../frame/vesting" }

[build-dependencies]
substrate-wasm-builder = { version = "4.0.0", path = "../../../utils/wasm-builder" }

[dev-dependencies]
sp-io = { version = "3.0.0", path = "../../../primitives/io" }

[features]
default = ["std"]
with-tracing = [ "frame-executive/with-tracing" ]
std = [
	"sp-authority-discovery/std",
	"pallet-assets/std",
	"pallet-authority-discovery/std",
	"pallet-authorship/std",
	"sp-consensus-babe/std",
	"pallet-babe/std",
	"pallet-balances/std",
	"pallet-bounties/std",
	"sp-block-builder/std",
	"codec/std",
	"pallet-collective/std",
	"pallet-contracts/std",
	"pallet-contracts-primitives/std",
	"pallet-contracts-rpc-runtime-api/std",
	"pallet-democracy/std",
	"pallet-elections-phragmen/std",
	"frame-executive/std",
	"pallet-gilt/std",
	"pallet-grandpa/std",
	"pallet-im-online/std",
	"pallet-indices/std",
	"sp-inherents/std",
	"pallet-lottery/std",
	"pallet-membership/std",
	"pallet-mmr/std",
	"pallet-multisig/std",
	"pallet-identity/std",
	"pallet-scheduler/std",
	"node-primitives/std",
	"sp-offchain/std",
	"pallet-offences/std",
	"pallet-proxy/std",
	"sp-core/std",
	"pallet-randomness-collective-flip/std",
	"sp-std/std",
	"serde",
	"pallet-session/std",
	"sp-api/std",
	"sp-runtime/std",
	"sp-staking/std",
	"pallet-staking/std",
	"sp-keyring",
	"sp-session/std",
	"pallet-sudo/std",
	"frame-support/std",
	"frame-benchmarking/std",
	"frame-system-rpc-runtime-api/std",
	"frame-system/std",
	"pallet-election-provider-multi-phase/std",
	"pallet-timestamp/std",
	"pallet-tips/std",
	"pallet-transaction-payment-rpc-runtime-api/std",
	"pallet-transaction-payment/std",
	"pallet-treasury/std",
	"sp-transaction-pool/std",
	"pallet-utility/std",
	"sp-version/std",
	"pallet-society/std",
	"pallet-recovery/std",
	"pallet-vesting/std",
	"log/std",
	"frame-try-runtime/std",
]
runtime-benchmarks = [
	"frame-benchmarking",
	"frame-support/runtime-benchmarks",
	"frame-system/runtime-benchmarks",
	"pallet-election-provider-multi-phase/runtime-benchmarks",
	"sp-runtime/runtime-benchmarks",
	"pallet-assets/runtime-benchmarks",
	"pallet-babe/runtime-benchmarks",
	"pallet-balances/runtime-benchmarks",
	"pallet-bounties/runtime-benchmarks",
	"pallet-collective/runtime-benchmarks",
	"pallet-contracts/runtime-benchmarks",
	"pallet-democracy/runtime-benchmarks",
	"pallet-elections-phragmen/runtime-benchmarks",
	"pallet-gilt/runtime-benchmarks",
	"pallet-grandpa/runtime-benchmarks",
	"pallet-identity/runtime-benchmarks",
	"pallet-im-online/runtime-benchmarks",
	"pallet-indices/runtime-benchmarks",
	"pallet-lottery/runtime-benchmarks",
	"pallet-mmr/runtime-benchmarks",
	"pallet-multisig/runtime-benchmarks",
	"pallet-proxy/runtime-benchmarks",
	"pallet-scheduler/runtime-benchmarks",
	"pallet-society/runtime-benchmarks",
	"pallet-staking/runtime-benchmarks",
	"pallet-timestamp/runtime-benchmarks",
	"pallet-tips/runtime-benchmarks",
	"pallet-treasury/runtime-benchmarks",
	"pallet-utility/runtime-benchmarks",
	"pallet-vesting/runtime-benchmarks",
	"pallet-offences-benchmarking",
	"pallet-session-benchmarking",
	"frame-system-benchmarking",
	"hex-literal",
]
try-runtime = [
	"frame-executive/try-runtime",
	"frame-try-runtime",
	"frame-system/try-runtime",
	"pallet-assets/try-runtime",
	"pallet-authority-discovery/try-runtime",
	"pallet-authorship/try-runtime",
	"pallet-babe/try-runtime",
	"pallet-balances/try-runtime",
	"pallet-bounties/try-runtime",
	"pallet-collective/try-runtime",
	"pallet-contracts/try-runtime",
	"pallet-democracy/try-runtime",
	"pallet-elections-phragmen/try-runtime",
	"pallet-grandpa/try-runtime",
	"pallet-im-online/try-runtime",
	"pallet-indices/try-runtime",
	"pallet-lottery/try-runtime",
	"pallet-membership/try-runtime",
	"pallet-mmr/try-runtime",
	"pallet-multisig/try-runtime",
	"pallet-identity/try-runtime",
	"pallet-scheduler/try-runtime",
	"pallet-offences/try-runtime",
	"pallet-proxy/try-runtime",
	"pallet-randomness-collective-flip/try-runtime",
	"pallet-session/try-runtime",
	"pallet-staking/try-runtime",
	"pallet-sudo/try-runtime",
	"pallet-election-provider-multi-phase/try-runtime",
	"pallet-timestamp/try-runtime",
	"pallet-tips/try-runtime",
	"pallet-transaction-payment/try-runtime",
	"pallet-treasury/try-runtime",
	"pallet-utility/try-runtime",
	"pallet-society/try-runtime",
	"pallet-recovery/try-runtime",
	"pallet-vesting/try-runtime",
	"pallet-gilt/try-runtime",
]<|MERGE_RESOLUTION|>--- conflicted
+++ resolved
@@ -58,11 +58,7 @@
 pallet-democracy = { version = "3.0.0", default-features = false, path = "../../../frame/democracy" }
 pallet-election-provider-multi-phase = { version = "3.0.0", default-features = false, path = "../../../frame/election-provider-multi-phase" }
 pallet-elections-phragmen = { version = "3.0.0", default-features = false, path = "../../../frame/elections-phragmen" }
-<<<<<<< HEAD
-pallet-election-provider-multi-phase = { version = "3.0.0", default-features = false, path = "../../../frame/election-provider-multi-phase" }
-=======
 pallet-gilt = { version = "3.0.0", default-features = false, path = "../../../frame/gilt" }
->>>>>>> a107e1f0
 pallet-grandpa = { version = "3.0.0", default-features = false, path = "../../../frame/grandpa" }
 pallet-im-online = { version = "3.0.0", default-features = false, path = "../../../frame/im-online" }
 pallet-indices = { version = "3.0.0", default-features = false, path = "../../../frame/indices" }
