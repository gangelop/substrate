// This file is part of Substrate.

// Copyright (C) 2020-2021 Parity Technologies (UK) Ltd.
// SPDX-License-Identifier: Apache-2.0

// Licensed under the Apache License, Version 2.0 (the "License");
// you may not use this file except in compliance with the License.
// You may obtain a copy of the License at
//
// 	http://www.apache.org/licenses/LICENSE-2.0
//
// Unless required by applicable law or agreed to in writing, software
// distributed under the License is distributed on an "AS IS" BASIS,
// WITHOUT WARRANTIES OR CONDITIONS OF ANY KIND, either express or implied.
// See the License for the specific language governing permissions and
// limitations under the License.

use frame_support::{
	weights::{DispatchInfo, DispatchClass, Pays, GetDispatchInfo},
	traits::{
		GetCallName, OnInitialize, OnFinalize, OnRuntimeUpgrade, GetPalletVersion, OnGenesis,
		MaxEncodedLen,
	},
	dispatch::{UnfilteredDispatchable, Parameter},
	storage::unhashed,
	scale_info,
};
use sp_runtime::DispatchError;
use sp_io::{TestExternalities, hashing::{twox_64, twox_128, blake2_128}};

pub struct SomeType1;
impl From<SomeType1> for u64 { fn from(_t: SomeType1) -> Self { 0u64 } }

pub struct SomeType2;
impl From<SomeType2> for u64 { fn from(_t: SomeType2) -> Self { 100u64 } }

pub struct SomeType3;
impl From<SomeType3> for u64 { fn from(_t: SomeType3) -> Self { 0u64 } }

pub struct SomeType4;
impl From<SomeType4> for u64 { fn from(_t: SomeType4) -> Self { 0u64 } }

pub struct SomeType5;
impl From<SomeType5> for u64 { fn from(_t: SomeType5) -> Self { 0u64 } }

pub struct SomeType6;
impl From<SomeType6> for u64 { fn from(_t: SomeType6) -> Self { 0u64 } }

pub struct SomeType7;
impl From<SomeType7> for u64 { fn from(_t: SomeType7) -> Self { 0u64 } }

pub trait SomeAssociation1 { type _1: Parameter + MaxEncodedLen + scale_info::TypeInfo; }
impl SomeAssociation1 for u64 { type _1 = u64; }

pub trait SomeAssociation2 { type _2: Parameter + MaxEncodedLen + scale_info::TypeInfo; }
impl SomeAssociation2 for u64 { type _2 = u64; }

#[frame_support::pallet]
pub mod pallet {
	use super::{
		SomeType1, SomeType2, SomeType3, SomeType4, SomeType5, SomeType6, SomeType7,
		SomeAssociation1, SomeAssociation2,
	};
	use frame_support::scale_info;
	use frame_support::pallet_prelude::*;
	use frame_system::pallet_prelude::*;

	type BalanceOf<T> = <T as Config>::Balance;

	#[pallet::config]
	pub trait Config: frame_system::Config
	where
		<Self as frame_system::Config>::AccountId: From<SomeType1> + SomeAssociation1,
		<Self::AccountId as SomeAssociation1>::_1: scale_info::TypeInfo,
	{
		/// Some comment
		/// Some comment
		#[pallet::constant]
		type MyGetParam: Get<u32>;

		/// Some comment
		/// Some comment
		#[pallet::constant]
		type MyGetParam2: Get<u32>;

		#[pallet::constant]
		type MyGetParam3: Get<<Self::AccountId as SomeAssociation1>::_1>;

		type Balance: Parameter + Default + scale_info::TypeInfo;

		type Event: From<Event<Self>> + IsType<<Self as frame_system::Config>::Event>;
	}

	#[pallet::extra_constants]
	impl<T: Config> Pallet<T>
	where T::AccountId: From<SomeType1> + SomeAssociation1 + From<SomeType2>,
	{
		/// Some doc
		/// Some doc
		fn some_extra() -> T::AccountId { SomeType2.into() }

		/// Some doc
		fn some_extra_extra() -> T::AccountId { SomeType1.into() }
	}

	#[pallet::pallet]
	#[pallet::generate_store(pub(crate) trait Store)]
	#[pallet::generate_storage_info]
	pub struct Pallet<T>(_);

	#[pallet::hooks]
	impl<T: Config> Hooks<BlockNumberFor<T>> for Pallet<T>
	where T::AccountId: From<SomeType2> + From<SomeType1> + SomeAssociation1,
	{
		fn on_initialize(_: BlockNumberFor<T>) -> Weight {
			T::AccountId::from(SomeType1); // Test for where clause
			T::AccountId::from(SomeType2); // Test for where clause
			Self::deposit_event(Event::Something(10));
			10
		}
		fn on_finalize(_: BlockNumberFor<T>) {
			T::AccountId::from(SomeType1); // Test for where clause
			T::AccountId::from(SomeType2); // Test for where clause
			Self::deposit_event(Event::Something(20));
		}
		fn on_runtime_upgrade() -> Weight {
			T::AccountId::from(SomeType1); // Test for where clause
			T::AccountId::from(SomeType2); // Test for where clause
			Self::deposit_event(Event::Something(30));
			30
		}
		fn integrity_test() {
			T::AccountId::from(SomeType1); // Test for where clause
			T::AccountId::from(SomeType2); // Test for where clause
		}
	}

	#[pallet::call]
	impl<T: Config> Pallet<T>
		where T::AccountId: From<SomeType1> + From<SomeType3> + SomeAssociation1
	{
		/// Doc comment put in metadata
		#[pallet::weight(Weight::from(*_foo))]
		pub fn foo(
			origin: OriginFor<T>,
			#[pallet::compact] _foo: u32,
			_bar: u32,
		) -> DispatchResultWithPostInfo {
			T::AccountId::from(SomeType1); // Test for where clause
			T::AccountId::from(SomeType3); // Test for where clause
			let _ = origin;
			Self::deposit_event(Event::Something(3));
			Ok(().into())
		}

		/// Doc comment put in metadata
		#[pallet::weight(1)]
		#[frame_support::transactional]
		pub fn foo_transactional(
			_origin: OriginFor<T>,
			#[pallet::compact] foo: u32,
		) -> DispatchResultWithPostInfo {
			Self::deposit_event(Event::Something(0));
			if foo == 0 {
				Err(Error::<T>::InsufficientProposersBalance)?;
			}

			Ok(().into())
		}

		// Test for DispatchResult return type
		#[pallet::weight(1)]
		pub fn foo_no_post_info(
			_origin: OriginFor<T>,
		) -> DispatchResult {
			Ok(())
		}
	}

	#[pallet::error]
	pub enum Error<T> {
		/// doc comment put into metadata
		InsufficientProposersBalance,
	}

	#[pallet::event]
	#[pallet::generate_deposit(fn deposit_event)]
	pub enum Event<T: Config> where T::AccountId: SomeAssociation1 + From<SomeType1>{
		/// doc comment put in metadata
		Proposed(<T as frame_system::Config>::AccountId),
		/// doc
		Spending(BalanceOf<T>),
		Something(u32),
		SomethingElse(<T::AccountId as SomeAssociation1>::_1),
	}

	#[pallet::storage]
	pub type ValueWhereClause<T: Config> where T::AccountId: SomeAssociation2 =
		StorageValue<_, <T::AccountId as SomeAssociation2>::_2>;

	#[pallet::storage]
	pub type Value<T> = StorageValue<Value = u32>;

	#[pallet::storage]
	#[pallet::storage_prefix = "Value2"]
	pub type RenamedValue<T> = StorageValue<Value = u64>;

	#[pallet::type_value]
	pub fn MyDefault<T: Config>() -> u16
	where T::AccountId: From<SomeType7> + From<SomeType1> + SomeAssociation1
	{
		T::AccountId::from(SomeType7); // Test where clause works
		4u16
	}

	#[pallet::storage]
	pub type Map<T: Config> where T::AccountId: From<SomeType7> =
		StorageMap<_, Blake2_128Concat, u8, u16, ValueQuery, MyDefault<T>>;

	#[pallet::storage]
	pub type Map2<T> = StorageMap<
		Hasher = Twox64Concat, Key = u16, Value = u32, MaxValues = ConstU32<3>
	>;

	#[pallet::storage]
	pub type DoubleMap<T> = StorageDoubleMap<_, Blake2_128Concat, u8, Twox64Concat, u16, u32>;

	#[pallet::storage]
	pub type DoubleMap2<T> = StorageDoubleMap<
		Hasher1 = Twox64Concat, Key1 = u16,
		Hasher2 = Blake2_128Concat, Key2 = u32,
		Value = u64,
		MaxValues = ConstU32<5>,
	>;

	#[pallet::storage]
	#[pallet::getter(fn nmap)]
	pub type NMap<T> = StorageNMap<_, storage::Key<Blake2_128Concat, u8>, u32>;

	#[pallet::storage]
	#[pallet::getter(fn nmap2)]
	pub type NMap2<T> = StorageNMap<
		Key = (NMapKey<Twox64Concat, u16>, NMapKey<Blake2_128Concat, u32>),
		Value = u64,
		MaxValues = ConstU32<11>,
	>;

	#[pallet::storage]
	#[pallet::getter(fn conditional_value)]
	#[cfg(feature = "conditional-storage")]
	pub type ConditionalValue<T> = StorageValue<_, u32>;

	#[cfg(feature = "conditional-storage")]
	#[pallet::storage]
	#[pallet::getter(fn conditional_map)]
	pub type ConditionalMap<T> =
		StorageMap<_, Twox64Concat, u16, u32, OptionQuery, GetDefault, ConstU32<12>>;

	#[cfg(feature = "conditional-storage")]
	#[pallet::storage]
	#[pallet::getter(fn conditional_double_map)]
	pub type ConditionalDoubleMap<T> = StorageDoubleMap<
		_,
		Blake2_128Concat,
		u8,
		Twox64Concat,
		u16,
		u32,
	>;

	#[cfg(feature = "conditional-storage")]
	#[pallet::storage]
	#[pallet::getter(fn conditional_nmap)]
	pub type ConditionalNMap<T> = StorageNMap<
		_,
		(
			storage::Key<Blake2_128Concat, u8>,
			storage::Key<Twox64Concat, u16>,
		),
		u32,
	>;

	#[pallet::genesis_config]
	#[derive(Default)]
	pub struct GenesisConfig {
		_myfield: u32,
	}

	#[pallet::genesis_build]
	impl<T: Config> GenesisBuild<T> for GenesisConfig
	where T::AccountId: From<SomeType1> + SomeAssociation1 + From<SomeType4>
	{
		fn build(&self) {
			T::AccountId::from(SomeType1); // Test for where clause
			T::AccountId::from(SomeType4); // Test for where clause
		}
	}

	#[pallet::origin]
	#[derive(EqNoBound, RuntimeDebugNoBound, CloneNoBound, PartialEqNoBound, Encode, Decode, scale_info::TypeInfo)]
	pub struct Origin<T>(PhantomData<T>);

	#[pallet::validate_unsigned]
	impl<T: Config> ValidateUnsigned for Pallet<T>
	where T::AccountId: From<SomeType1> + SomeAssociation1 + From<SomeType5> + From<SomeType3>
	{
		type Call = Call<T>;
		fn validate_unsigned(
			_source: TransactionSource,
			_call: &Self::Call
		) -> TransactionValidity {
			T::AccountId::from(SomeType1); // Test for where clause
			T::AccountId::from(SomeType5); // Test for where clause
			Err(TransactionValidityError::Invalid(InvalidTransaction::Call))
		}
	}

	#[pallet::inherent]
	impl<T: Config> ProvideInherent for Pallet<T>
	where T::AccountId: From<SomeType1> + SomeAssociation1 + From<SomeType6> + From<SomeType3>
	{
		type Call = Call<T>;
		type Error = InherentError;

		const INHERENT_IDENTIFIER: InherentIdentifier = INHERENT_IDENTIFIER;

		fn create_inherent(_data: &InherentData) -> Option<Self::Call> {
			T::AccountId::from(SomeType1); // Test for where clause
			T::AccountId::from(SomeType6); // Test for where clause
			unimplemented!();
		}

		fn is_inherent(_call: &Self::Call) -> bool {
			unimplemented!();
		}
	}

	#[derive(codec::Encode, sp_runtime::RuntimeDebug)]
	#[cfg_attr(feature = "std", derive(codec::Decode))]
	pub enum InherentError {
	}

	impl frame_support::inherent::IsFatalError for InherentError {
		fn is_fatal_error(&self) -> bool {
			unimplemented!();
		}
	}

	pub const INHERENT_IDENTIFIER: InherentIdentifier = *b"testpall";
}

// Test that a pallet with non generic event and generic genesis_config is correctly handled
#[frame_support::pallet]
pub mod pallet2 {
	use super::{SomeType1, SomeAssociation1};
	use frame_support::pallet_prelude::*;
	use frame_system::pallet_prelude::*;

	#[pallet::config]
	pub trait Config: frame_system::Config
	where <Self as frame_system::Config>::AccountId: From<SomeType1> + SomeAssociation1,
	{
		type Event: From<Event> + IsType<<Self as frame_system::Config>::Event>;
	}

	#[pallet::pallet]
	#[pallet::generate_store(pub(crate) trait Store)]
	pub struct Pallet<T>(_);

	#[pallet::hooks]
	impl<T: Config> Hooks<BlockNumberFor<T>> for Pallet<T>
	where T::AccountId: From<SomeType1> + SomeAssociation1,
	{
	}

	#[pallet::call]
	impl<T: Config> Pallet<T>
	where T::AccountId: From<SomeType1> + SomeAssociation1,
	{
	}

	#[pallet::event]
	pub enum Event {
		/// Something
		Something(u32),
	}

	#[pallet::genesis_config]
	pub struct GenesisConfig<T: Config>
	where T::AccountId: From<SomeType1> + SomeAssociation1,
	{
		phantom: PhantomData<T>,
	}

	impl<T: Config> Default for GenesisConfig<T>
	where T::AccountId: From<SomeType1> + SomeAssociation1,
	{
		fn default() -> Self {
			GenesisConfig {
				phantom: Default::default(),
			}
		}
	}

	#[pallet::genesis_build]
	impl<T: Config> GenesisBuild<T> for GenesisConfig<T>
	where T::AccountId: From<SomeType1> + SomeAssociation1,
	{
		fn build(&self) {}
	}
}

/// Test that the supertrait check works when we pass some parameter to the `frame_system::Config`.
#[frame_support::pallet]
pub mod pallet3 {
	#[pallet::config]
	pub trait Config: frame_system::Config<Origin = ()> {}

	#[pallet::pallet]
	pub struct Pallet<T>(_);
}

frame_support::parameter_types!(
	pub const MyGetParam: u32= 10;
	pub const MyGetParam2: u32= 11;
	pub const MyGetParam3: u32= 12;
	pub const BlockHashCount: u32 = 250;
);

impl frame_system::Config for Runtime {
	type BaseCallFilter = ();
	type Origin = Origin;
	type Index = u64;
	type BlockNumber = u32;
	type Call = Call;
	type Hash = sp_runtime::testing::H256;
	type Hashing = sp_runtime::traits::BlakeTwo256;
	type AccountId = u64;
	type Lookup = sp_runtime::traits::IdentityLookup<Self::AccountId>;
	type Header = Header;
	type Event = Event;
	type BlockHashCount = BlockHashCount;
	type BlockWeights = ();
	type BlockLength = ();
	type DbWeight = ();
	type Version = ();
	type PalletInfo = PalletInfo;
	type AccountData = ();
	type OnNewAccount = ();
	type OnKilledAccount = ();
	type SystemWeightInfo = ();
	type SS58Prefix = ();
	type OnSetCode = ();
}
impl pallet::Config for Runtime {
	type Event = Event;
	type MyGetParam = MyGetParam;
	type MyGetParam2 = MyGetParam2;
	type MyGetParam3 = MyGetParam3;
	type Balance = u64;
}

impl pallet2::Config for Runtime {
	type Event = Event;
}

pub type Header = sp_runtime::generic::Header<u32, sp_runtime::traits::BlakeTwo256>;
pub type Block = sp_runtime::generic::Block<Header, UncheckedExtrinsic>;
pub type UncheckedExtrinsic = sp_runtime::generic::UncheckedExtrinsic<u32, Call, (), ()>;

frame_support::construct_runtime!(
	pub enum Runtime where
		Block = Block,
		NodeBlock = Block,
		UncheckedExtrinsic = UncheckedExtrinsic
	{
		System: frame_system::{Pallet, Call, Event<T>},
		Example: pallet::{Pallet, Call, Event<T>, Config, Storage, Inherent, Origin<T>, ValidateUnsigned},
		Example2: pallet2::{Pallet, Call, Event, Config<T>, Storage},
	}
);

#[test]
fn transactional_works() {
	TestExternalities::default().execute_with(|| {
		frame_system::Pallet::<Runtime>::set_block_number(1);

		pallet::Call::<Runtime>::foo_transactional(0).dispatch_bypass_filter(None.into())
			.err().unwrap();
		assert!(frame_system::Pallet::<Runtime>::events().is_empty());

		pallet::Call::<Runtime>::foo_transactional(1).dispatch_bypass_filter(None.into()).unwrap();
		assert_eq!(
			frame_system::Pallet::<Runtime>::events().iter().map(|e| &e.event).collect::<Vec<_>>(),
			vec![&Event::Example(pallet::Event::Something(0))],
		);
	})
}

#[test]
fn call_expand() {
	let call_foo = pallet::Call::<Runtime>::foo(3, 0);
	assert_eq!(
		call_foo.get_dispatch_info(),
		DispatchInfo {
			weight: 3,
			class: DispatchClass::Normal,
			pays_fee: Pays::Yes,
		}
	);
	assert_eq!(call_foo.get_call_name(), "foo");
	assert_eq!(
		pallet::Call::<Runtime>::get_call_names(),
		&["foo", "foo_transactional", "foo_no_post_info"],
	);
}

#[test]
fn error_expand() {
	assert_eq!(
		format!("{:?}", pallet::Error::<Runtime>::InsufficientProposersBalance),
		String::from("InsufficientProposersBalance"),
	);
	assert_eq!(
		<&'static str>::from(pallet::Error::<Runtime>::InsufficientProposersBalance),
		"InsufficientProposersBalance",
	);
	assert_eq!(
		DispatchError::from(pallet::Error::<Runtime>::InsufficientProposersBalance),
		DispatchError::Module {
			index: 1,
			error: 0,
			message: Some("InsufficientProposersBalance"),
		},
	);
}

#[test]
fn instance_expand() {
	// Assert same type.
	let _: pallet::__InherentHiddenInstance = ();
}

#[test]
fn trait_store_expand() {
	TestExternalities::default().execute_with(|| {
		<pallet::Pallet<Runtime> as pallet::Store>::Value::get();
		<pallet::Pallet<Runtime> as pallet::Store>::Map::get(1);
		<pallet::Pallet<Runtime> as pallet::Store>::DoubleMap::get(1, 2);
	})
}

#[test]
fn pallet_expand_deposit_event() {
	TestExternalities::default().execute_with(|| {
		frame_system::Pallet::<Runtime>::set_block_number(1);
		pallet::Call::<Runtime>::foo(3, 0).dispatch_bypass_filter(None.into()).unwrap();
		assert_eq!(
			frame_system::Pallet::<Runtime>::events()[0].event,
			Event::Example(pallet::Event::Something(3)),
		);
	})
}

#[test]
fn storage_expand() {
	use frame_support::pallet_prelude::*;
	use frame_support::storage::StoragePrefixedMap;

	fn twox_64_concat(d: &[u8]) -> Vec<u8> {
		let mut v = twox_64(d).to_vec();
		v.extend_from_slice(d);
		v
	}

	fn blake2_128_concat(d: &[u8]) -> Vec<u8> {
		let mut v = blake2_128(d).to_vec();
		v.extend_from_slice(d);
		v
	}

	TestExternalities::default().execute_with(|| {
		pallet::Value::<Runtime>::put(1);
		let k = [twox_128(b"Example"), twox_128(b"Value")].concat();
		assert_eq!(unhashed::get::<u32>(&k), Some(1u32));

		pallet::RenamedValue::<Runtime>::put(2);
		let k = [twox_128(b"Example"), twox_128(b"Value2")].concat();
		assert_eq!(unhashed::get::<u64>(&k), Some(2));

		pallet::Map::<Runtime>::insert(1, 2);
		let mut k = [twox_128(b"Example"), twox_128(b"Map")].concat();
		k.extend(1u8.using_encoded(blake2_128_concat));
		assert_eq!(unhashed::get::<u16>(&k), Some(2u16));
		assert_eq!(&k[..32], &<pallet::Map<Runtime>>::final_prefix());

		pallet::Map2::<Runtime>::insert(1, 2);
		let mut k = [twox_128(b"Example"), twox_128(b"Map2")].concat();
		k.extend(1u16.using_encoded(twox_64_concat));
		assert_eq!(unhashed::get::<u32>(&k), Some(2u32));
		assert_eq!(&k[..32], &<pallet::Map2<Runtime>>::final_prefix());

		pallet::DoubleMap::<Runtime>::insert(&1, &2, &3);
		let mut k = [twox_128(b"Example"), twox_128(b"DoubleMap")].concat();
		k.extend(1u8.using_encoded(blake2_128_concat));
		k.extend(2u16.using_encoded(twox_64_concat));
		assert_eq!(unhashed::get::<u32>(&k), Some(3u32));
		assert_eq!(&k[..32], &<pallet::DoubleMap<Runtime>>::final_prefix());

		pallet::DoubleMap2::<Runtime>::insert(&1, &2, &3);
		let mut k = [twox_128(b"Example"), twox_128(b"DoubleMap2")].concat();
		k.extend(1u16.using_encoded(twox_64_concat));
		k.extend(2u32.using_encoded(blake2_128_concat));
		assert_eq!(unhashed::get::<u64>(&k), Some(3u64));
		assert_eq!(&k[..32], &<pallet::DoubleMap2<Runtime>>::final_prefix());

		pallet::NMap::<Runtime>::insert((&1,), &3);
		let mut k = [twox_128(b"Example"), twox_128(b"NMap")].concat();
		k.extend(1u8.using_encoded(blake2_128_concat));
		assert_eq!(unhashed::get::<u32>(&k), Some(3u32));
		assert_eq!(&k[..32], &<pallet::NMap<Runtime>>::final_prefix());

		pallet::NMap2::<Runtime>::insert((&1, &2), &3);
		let mut k = [twox_128(b"Example"), twox_128(b"NMap2")].concat();
		k.extend(1u16.using_encoded(twox_64_concat));
		k.extend(2u32.using_encoded(blake2_128_concat));
		assert_eq!(unhashed::get::<u64>(&k), Some(3u64));
		assert_eq!(&k[..32], &<pallet::NMap2<Runtime>>::final_prefix());

		#[cfg(feature = "conditional-storage")]
		{
			pallet::ConditionalValue::<Runtime>::put(1);
			pallet::ConditionalMap::<Runtime>::insert(1, 2);
			pallet::ConditionalDoubleMap::<Runtime>::insert(1, 2, 3);
			pallet::ConditionalNMap::<Runtime>::insert((1, 2), 3);
		}
	})
}

#[test]
fn pallet_hooks_expand() {
	TestExternalities::default().execute_with(|| {
		frame_system::Pallet::<Runtime>::set_block_number(1);

		assert_eq!(AllPallets::on_initialize(1), 10);
		AllPallets::on_finalize(1);

		assert_eq!(pallet::Pallet::<Runtime>::storage_version(), None);
		assert_eq!(AllPallets::on_runtime_upgrade(), 30);
		assert_eq!(
			pallet::Pallet::<Runtime>::storage_version(),
			Some(pallet::Pallet::<Runtime>::current_version()),
		);

		assert_eq!(
			frame_system::Pallet::<Runtime>::events()[0].event,
			Event::Example(pallet::Event::Something(10)),
		);
		assert_eq!(
			frame_system::Pallet::<Runtime>::events()[1].event,
			Event::Example(pallet::Event::Something(20)),
		);
		assert_eq!(
			frame_system::Pallet::<Runtime>::events()[2].event,
			Event::Example(pallet::Event::Something(30)),
		);
	})
}

#[test]
fn pallet_on_genesis() {
	TestExternalities::default().execute_with(|| {
		assert_eq!(pallet::Pallet::<Runtime>::storage_version(), None);
		pallet::Pallet::<Runtime>::on_genesis();
		assert_eq!(
			pallet::Pallet::<Runtime>::storage_version(),
			Some(pallet::Pallet::<Runtime>::current_version()),
		);
	})
}

#[test]
fn metadata() {
	use frame_support::metadata::*;

	let pallets = vec![
		PalletMetadata {
			index: 0,
			name: "System",
			storage: None,
			calls: Some(PalletCallMetadata {
				ty: scale_info::meta_type::<frame_system::Call<Runtime>>(),
				calls: vec![
					FunctionMetadata {
						name: "fill_block",
						arguments: vec![
							FunctionArgumentMetadata {
								name: "_ratio",
								ty: scale_info::meta_type::<sp_arithmetic::per_things::Perbill>()
							}
						],
						documentation: vec![
							" A dispatch that will fill the block weight up to the given ratio.a"
						]
					},
					FunctionMetadata {
						name: "remark",
						arguments: vec![
							FunctionArgumentMetadata {
								name: "_remark",
								ty: scale_info::meta_type::<Vec<u8>>(),
							}],
							documentation: vec![]
					},
					FunctionMetadata {
						name: "set_heap_pages",
						arguments: vec![
							FunctionArgumentMetadata {
								name: "pages",
								ty: scale_info::meta_type::<u64>(),
							}
						],
						documentation: vec![]
					},
					FunctionMetadata {
						name: "set_code",
						arguments: vec![
							FunctionArgumentMetadata {
								name: "code",
								ty: scale_info::meta_type::<Vec<u8>>(),
							}
						],
						documentation: vec![]
					},
					FunctionMetadata {
						name: "set_code_without_checks",
						arguments: vec![
							FunctionArgumentMetadata {
								name: "code",
								ty: scale_info::meta_type::<Vec<u8>>(),
							}
						],
						documentation: vec![]
					},
					FunctionMetadata {
						name: "set_changes_trie_config",
						arguments: vec![
							FunctionArgumentMetadata {
								name: "changes_trie_config",
								ty: scale_info::meta_type::<Option<sp_core::ChangesTrieConfiguration>>(),
							}
						],
						documentation: vec![]					},
					FunctionMetadata {
						name: "set_storage",
						arguments: vec![
							FunctionArgumentMetadata {
								name: "items",
								ty: scale_info::meta_type::<Vec<frame_system::KeyValue>>(),
							}
						],
						documentation: vec![]					},
					FunctionMetadata { name: "kill_storage",
						arguments: vec![
							FunctionArgumentMetadata { name: "keys", ty: scale_info::meta_type::<Vec<frame_system::Key>>() }
						],
						documentation: vec![]					},
					FunctionMetadata {
						name: "kill_prefix",
						arguments: vec![
							FunctionArgumentMetadata { name: "prefix", ty: scale_info::meta_type::<frame_system::Key>() },
							FunctionArgumentMetadata {
								name: "_subkeys",
								ty: scale_info::meta_type::<u32>()
							}
						],
						documentation: vec![]					},
					FunctionMetadata {
						name: "remark_with_event",
						arguments: vec![
							FunctionArgumentMetadata {
								name: "remark",
								ty: scale_info::meta_type::<Vec<u8>>(),
							}
						],
						documentation: vec![]					}
				]
			}),
			event: Some(PalletEventMetadata { ty: scale_info::meta_type::<frame_system::Event<Runtime>>() }),
			constants: vec![
				PalletConstantMetadata {
					name: "BlockWeights",
					ty: scale_info::meta_type::<frame_system::limits::BlockWeights>(),
					value: vec![],
					documentation: vec![]
				},
				PalletConstantMetadata {
					name: "BlockLength",
					ty: scale_info::meta_type::<frame_system::limits::BlockLength>(),
					value: vec![],
					documentation: vec![],
				},
<<<<<<< HEAD
				PalletConstantMetadata {
					name: "BlockHashCount",
					ty: scale_info::meta_type::<u32>(),
					value: vec![],
					documentation: vec![],
=======
				StorageEntryMetadata {
					name: DecodeDifferent::Decoded("Value2".to_string()),
					modifier: StorageEntryModifier::Optional,
					ty: StorageEntryType::Plain(DecodeDifferent::Decoded("u64".to_string())),
					default: DecodeDifferent::Decoded(vec![0]),
					documentation: DecodeDifferent::Decoded(vec![]),
				},
				StorageEntryMetadata {
					name: DecodeDifferent::Decoded("Map".to_string()),
					modifier: StorageEntryModifier::Default,
					ty: StorageEntryType::Map {
						key: DecodeDifferent::Decoded("u8".to_string()),
						value: DecodeDifferent::Decoded("u16".to_string()),
						hasher: StorageHasher::Blake2_128Concat,
						unused: false,
					},
					default: DecodeDifferent::Decoded(vec![4, 0]),
					documentation: DecodeDifferent::Decoded(vec![]),
>>>>>>> 05cac0dd
				},
				PalletConstantMetadata {
					name: "DbWeight",
					ty: scale_info::meta_type::<frame_support::weights::RuntimeDbWeight>(),
					value: vec![],
					documentation: vec![],
				},
				PalletConstantMetadata {
					name: "Version",
					ty: scale_info::meta_type::<sp_version::RuntimeVersion>(),
					value: vec![],
					documentation: vec![],
				},
				PalletConstantMetadata {
					name: "SS58Prefix",
					ty: scale_info::meta_type::<u8>(),
					value: vec![],
					documentation: vec![]
				}
			],
			error: Some(PalletErrorMetadata { ty: scale_info::meta_type::<frame_system::Error<Runtime>>() }),
		},
		PalletMetadata {
			index: 1,
			name: "Example",
			storage: Some(PalletStorageMetadata {
				prefix: "Example",
				entries: vec![
					StorageEntryMetadata {
						name: "ValueWhereClause",
						modifier: StorageEntryModifier::Optional,
						ty: StorageEntryType::Plain(scale_info::meta_type::<u64>()),
						default: vec![0],
						documentation: vec![],
					},
					StorageEntryMetadata {
						name: "Value",
						modifier: StorageEntryModifier::Optional,
						ty: StorageEntryType::Plain(scale_info::meta_type::<u32>()),
						default: vec![0],
						documentation: vec![],
					},
					StorageEntryMetadata {
						name: "Map",
						modifier: StorageEntryModifier::Default,
						ty: StorageEntryType::Map {
							key: scale_info::meta_type::<u8>(),
							value: scale_info::meta_type::<u16>(),
							hasher: StorageHasher::Blake2_128Concat,
							unused: false,
						},
						default: vec![4, 0],
						documentation: vec![],
					},
					StorageEntryMetadata {
						name: "Map2",
						modifier: StorageEntryModifier::Optional,
						ty: StorageEntryType::Map {
							key: scale_info::meta_type::<u16>(),
							value: scale_info::meta_type::<u32>(),
							hasher: StorageHasher::Twox64Concat,
							unused: false,
						},
						default: vec![0],
						documentation: vec![],
					},
					StorageEntryMetadata {
						name: "DoubleMap",
						modifier: StorageEntryModifier::Optional,
						ty: StorageEntryType::DoubleMap {
							value: scale_info::meta_type::<u32>(),
							key1: scale_info::meta_type::<u8>(),
							key2: scale_info::meta_type::<u16>(),
							hasher: StorageHasher::Blake2_128Concat,
							key2_hasher: StorageHasher::Twox64Concat,
						},
						default: vec![0],
						documentation: vec![],
					},
					StorageEntryMetadata {
						name: "DoubleMap2",
						modifier: StorageEntryModifier::Optional,
						ty: StorageEntryType::DoubleMap {
							value: scale_info::meta_type::<u64>(),
							key1: scale_info::meta_type::<u16>(),
							key2: scale_info::meta_type::<u32>(),
							hasher: StorageHasher::Twox64Concat,
							key2_hasher: StorageHasher::Blake2_128Concat,
						},
						default: vec![0],
						documentation: vec![],
					},
					StorageEntryMetadata {
						name: "NMap",
						modifier: StorageEntryModifier::Optional,
						ty: StorageEntryType::NMap {
							keys: scale_info::meta_type::<u8>(),
							hashers: vec![StorageHasher::Blake2_128Concat],
							value: scale_info::meta_type::<u32>(),
						},
						default: vec![0],
						documentation: vec![],
					},
					StorageEntryMetadata {
						name: "NMap2",
						modifier: StorageEntryModifier::Optional,
						ty: StorageEntryType::NMap {
							keys: scale_info::meta_type::<(u16, u32)>(),
							hashers: vec![StorageHasher::Twox64Concat, StorageHasher::Blake2_128Concat],
							value: scale_info::meta_type::<u64>(),
						},
						default: vec![0],
						documentation: vec![],
					},
					#[cfg(feature = "conditional-storage")] StorageEntryMetadata {
						name: "ConditionalValue",
						modifier: StorageEntryModifier::Optional,
						ty: StorageEntryType::Plain(scale_info::meta_type::<u32>()),
						default: vec![0],
						documentation: vec![],
					},
					#[cfg(feature = "conditional-storage")] StorageEntryMetadata {
						name: "ConditionalMap",
						modifier: StorageEntryModifier::Optional,
						ty: StorageEntryType::Map {
							key: scale_info::meta_type::<u16>(),
							value: scale_info::meta_type::<u32>(),
							hasher: StorageHasher::Twox64Concat,
							unused: false,
						},
						default: vec![0],
						documentation: vec![],
					},
					#[cfg(feature = "conditional-storage")] StorageEntryMetadata {
						name: "ConditionalDoubleMap",
						modifier: StorageEntryModifier::Optional,
						ty: StorageEntryType::DoubleMap {
							value: scale_info::meta_type::<u32>(),
							key1: scale_info::meta_type::<u8>(),
							key2: scale_info::meta_type::<u16>(),
							hasher: StorageHasher::Blake2_128Concat,
							key2_hasher: StorageHasher::Twox64Concat,
						},
						default: vec![0],
						documentation: vec![],
					},
					#[cfg(feature = "conditional-storage")] StorageEntryMetadata {
						name: "ConditionalNMap",
						modifier: StorageEntryModifier::Optional,
						ty: StorageEntryType::NMap {
							keys: scale_info::meta_type::<(u8, u16)>(),
							hashers: vec![StorageHasher::Blake2_128Concat, StorageHasher::Twox64Concat],
							value: scale_info::meta_type::<u32>(),
						},
						default: vec![0],
						documentation: vec![],
					},
				],
			}),
			calls: Some(PalletCallMetadata {
				ty: scale_info::meta_type::<pallet::Call<Runtime>>(),
				calls: vec![
					FunctionMetadata {
						name: "foo",
						arguments: vec![
							FunctionArgumentMetadata {
								name: "_foo",
								ty: scale_info::meta_type::<codec::Compact<u32>>(),
							},
							FunctionArgumentMetadata {
								name: "_bar",
								ty: scale_info::meta_type::<u32>(),
							}
						],
						documentation: vec![
							" Doc comment put in metadata",
						],
					},
					FunctionMetadata {
						name: "foo_transactional",
						arguments: vec![
							FunctionArgumentMetadata {
								name: "foo",
								ty: scale_info::meta_type::<codec::Compact<u32>>(),
							}
						],
						documentation: vec![
							" Doc comment put in metadata",
						],
					},
					FunctionMetadata {
						name: "foo_no_post_info",
						arguments: vec![],
						documentation: vec![],
					},
				]
			}),
			event: Some(PalletEventMetadata { ty: scale_info::meta_type::<pallet::Event<Runtime>>() }),
			constants: vec![
				PalletConstantMetadata {
					name: "MyGetParam",
					ty: scale_info::meta_type::<u32>(),
					value: vec![10, 0, 0, 0],
					documentation: vec![
						" Some comment",
						" Some comment",
					],
				},
				PalletConstantMetadata {
					name: "MyGetParam2",
					ty: scale_info::meta_type::<u32>(),
					value: vec![11, 0, 0, 0],
					documentation: vec![
						" Some comment",
						" Some comment",
					],
				},
				PalletConstantMetadata {
					name: "MyGetParam3",
					ty: scale_info::meta_type::<u64>(),
					value: vec![12, 0, 0, 0, 0, 0, 0, 0],
					documentation: vec![],
				},
				PalletConstantMetadata {
					name: "some_extra",
					ty: scale_info::meta_type::<u64>(),
					value: vec![100, 0, 0, 0, 0, 0, 0, 0],
					documentation: vec![
						" Some doc",
						" Some doc",
					],
				},
				PalletConstantMetadata {
					name: "some_extra_extra",
					ty: scale_info::meta_type::<u64>(),
					value: vec![0, 0, 0, 0, 0, 0, 0, 0],
					documentation: vec![
						" Some doc",
					],
				},
			],
			error: Some(PalletErrorMetadata { ty: scale_info::meta_type::<pallet::Error<Runtime>>() }),
		},
	];

	let extrinsic = ExtrinsicMetadata {
		ty: scale_info::meta_type::<UncheckedExtrinsic>(),
		version: 4,
		signed_extensions: vec![
			SignedExtensionMetadata { identifier: "UnitSignedExtension", ty: scale_info::meta_type::<()>() }
		]
	};

	let expected_metadata: RuntimeMetadataPrefixed = RuntimeMetadataLastVersion::new(pallets, extrinsic).into();
	let expected_metadata = match expected_metadata.1 {
		RuntimeMetadata::V14(metadata) => {
			metadata
		},
		_ => panic!("metadata has been bumped, test needs to be updated"),
	};

	let actual_metadata = match Runtime::metadata().1 {
		RuntimeMetadata::V14(metadata) => {
			metadata
		},
		_ => panic!("metadata has been bumped, test needs to be updated"),
	};

	pretty_assertions::assert_eq!(actual_metadata.pallets[1], expected_metadata.pallets[1]);
}

#[test]
fn test_pallet_info_access() {
	assert_eq!(<System as frame_support::traits::PalletInfoAccess>::name(), "System");
	assert_eq!(<Example as frame_support::traits::PalletInfoAccess>::name(), "Example");
	assert_eq!(<Example2 as frame_support::traits::PalletInfoAccess>::name(), "Example2");

	assert_eq!(<System as frame_support::traits::PalletInfoAccess>::index(), 0);
	assert_eq!(<Example as frame_support::traits::PalletInfoAccess>::index(), 1);
	assert_eq!(<Example2 as frame_support::traits::PalletInfoAccess>::index(), 2);
}

#[test]
fn test_storage_info() {
	use frame_support::{
		StorageHasher,
		traits::{StorageInfoTrait, StorageInfo},
		pallet_prelude::*,
	};

	let prefix = |pallet_name, storage_name| {
		let mut res = [0u8; 32];
		res[0..16].copy_from_slice(&Twox128::hash(pallet_name));
		res[16..32].copy_from_slice(&Twox128::hash(storage_name));
		res
	};

	assert_eq!(
		Example::storage_info(),
		vec![
			StorageInfo {
				prefix: prefix(b"Example", b"ValueWhereClause"),
				max_values: Some(1),
				max_size: Some(8),
			},
			StorageInfo {
				prefix: prefix(b"Example", b"Value"),
				max_values: Some(1),
				max_size: Some(4),
			},
			StorageInfo {
				prefix: prefix(b"Example", b"Value2"),
				max_values: Some(1),
				max_size: Some(8),
			},
			StorageInfo {
				prefix: prefix(b"Example", b"Map"),
				max_values: None,
				max_size: Some(3 + 16),
			},
			StorageInfo {
				prefix: prefix(b"Example", b"Map2"),
				max_values: Some(3),
				max_size: Some(6 + 8),
			},
			StorageInfo {
				prefix: prefix(b"Example", b"DoubleMap"),
				max_values: None,
				max_size: Some(7 + 16 + 8),
			},
			StorageInfo {
				prefix: prefix(b"Example", b"DoubleMap2"),
				max_values: Some(5),
				max_size: Some(14 + 8 + 16),
			},
			StorageInfo {
				prefix: prefix(b"Example", b"NMap"),
				max_values: None,
				max_size: Some(5 + 16),
			},
			StorageInfo {
				prefix: prefix(b"Example", b"NMap2"),
				max_values: Some(11),
				max_size: Some(14 + 8 + 16),
			},
			#[cfg(feature = "conditional-storage")]
			{
				StorageInfo {
					prefix: prefix(b"Example", b"ConditionalValue"),
					max_values: Some(1),
					max_size: Some(4),
				}
			},
			#[cfg(feature = "conditional-storage")]
			{
				StorageInfo {
					prefix: prefix(b"Example", b"ConditionalMap"),
					max_values: Some(12),
					max_size: Some(6 + 8),
				}
			},
			#[cfg(feature = "conditional-storage")]
			{
				StorageInfo {
					prefix: prefix(b"Example", b"ConditionalDoubleMap"),
					max_values: None,
					max_size: Some(7 + 16 + 8),
				}
			},
			#[cfg(feature = "conditional-storage")]
			{
				StorageInfo {
					prefix: prefix(b"Example", b"ConditionalNMap"),
					max_values: None,
					max_size: Some(7 + 16 + 8),
				}
			},
		],
	);
}<|MERGE_RESOLUTION|>--- conflicted
+++ resolved
@@ -800,32 +800,11 @@
 					value: vec![],
 					documentation: vec![],
 				},
-<<<<<<< HEAD
 				PalletConstantMetadata {
 					name: "BlockHashCount",
 					ty: scale_info::meta_type::<u32>(),
 					value: vec![],
 					documentation: vec![],
-=======
-				StorageEntryMetadata {
-					name: DecodeDifferent::Decoded("Value2".to_string()),
-					modifier: StorageEntryModifier::Optional,
-					ty: StorageEntryType::Plain(DecodeDifferent::Decoded("u64".to_string())),
-					default: DecodeDifferent::Decoded(vec![0]),
-					documentation: DecodeDifferent::Decoded(vec![]),
-				},
-				StorageEntryMetadata {
-					name: DecodeDifferent::Decoded("Map".to_string()),
-					modifier: StorageEntryModifier::Default,
-					ty: StorageEntryType::Map {
-						key: DecodeDifferent::Decoded("u8".to_string()),
-						value: DecodeDifferent::Decoded("u16".to_string()),
-						hasher: StorageHasher::Blake2_128Concat,
-						unused: false,
-					},
-					default: DecodeDifferent::Decoded(vec![4, 0]),
-					documentation: DecodeDifferent::Decoded(vec![]),
->>>>>>> 05cac0dd
 				},
 				PalletConstantMetadata {
 					name: "DbWeight",
