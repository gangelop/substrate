// This file is part of Substrate.

// Copyright (C) 2017-2021 Parity Technologies (UK) Ltd.
// SPDX-License-Identifier: Apache-2.0

// Licensed under the Apache License, Version 2.0 (the "License");
// you may not use this file except in compliance with the License.
// You may obtain a copy of the License at
//
// 	http://www.apache.org/licenses/LICENSE-2.0
//
// Unless required by applicable law or agreed to in writing, software
// distributed under the License is distributed on an "AS IS" BASIS,
// WITHOUT WARRANTIES OR CONDITIONS OF ANY KIND, either express or implied.
// See the License for the specific language governing permissions and
// limitations under the License.

//! Storage types to build abstraction on storage, they implements storage traits such as
//! StorageMap and others.

use crate::metadata::{StorageEntryType, StorageEntryModifier};
use codec::FullCodec;
use sp_std::prelude::*;

mod double_map;
mod key;
mod map;
mod nmap;
mod value;

<<<<<<< HEAD
pub use value::StorageValue;
pub use map::StorageMap;
pub use double_map::StorageDoubleMap;
=======
pub use double_map::{StorageDoubleMap, StorageDoubleMapMetadata};
pub use key::{
	EncodeLikeTuple, HasKeyPrefix, HasReversibleKeyPrefix, Key, KeyGenerator,
	ReversibleKeyGenerator, TupleToEncodedIter,
};
pub use map::{StorageMap, StorageMapMetadata};
pub use nmap::{StorageNMap, StorageNMapMetadata};
pub use value::{StorageValue, StorageValueMetadata};
>>>>>>> 8d02bb0b

/// Trait implementing how the storage optional value is converted into the queried type.
///
/// It is implemented by:
/// * `OptionQuery` which convert an optional value to an optional value, user when querying
///   storage will get an optional value.
/// * `ValueQuery` which convert an optional value to a value, user when querying storage will get
///   a value.
pub trait QueryKindTrait<Value, OnEmpty> {
	/// Metadata for the storage kind.
	const METADATA: StorageEntryModifier;

	/// Type returned on query
	type Query: FullCodec + 'static;

	/// Convert an optional value (i.e. some if trie contains the value or none otherwise) to the
	/// query.
	fn from_optional_value_to_query(v: Option<Value>) -> Self::Query;

	/// Convert a query to an optional value.
	fn from_query_to_optional_value(v: Self::Query) -> Option<Value>;
}

/// Implement QueryKindTrait with query being `Option<Value>`
///
/// NOTE: it doesn't support a generic `OnEmpty`. This means only `None` can be
/// returned when no value is found. To use another `OnEmpty` implementation, `ValueQuery` can be
/// used instead.
pub struct OptionQuery;
impl<Value> QueryKindTrait<Value, crate::traits::GetDefault> for OptionQuery
where
	Value: FullCodec + 'static,
{
	const METADATA: StorageEntryModifier = StorageEntryModifier::Optional;

	type Query = Option<Value>;

	fn from_optional_value_to_query(v: Option<Value>) -> Self::Query {
		// NOTE: OnEmpty is fixed to GetDefault, thus it returns `None` on no value.
		v
	}

	fn from_query_to_optional_value(v: Self::Query) -> Option<Value> {
		v
	}
}

/// Implement QueryKindTrait with query being `Value`
pub struct ValueQuery;
impl<Value, OnEmpty> QueryKindTrait<Value, OnEmpty> for ValueQuery
where
	Value: FullCodec + 'static,
	OnEmpty: crate::traits::Get<Value>,
{
	const METADATA: StorageEntryModifier = StorageEntryModifier::Default;

	type Query = Value;

	fn from_optional_value_to_query(v: Option<Value>) -> Self::Query {
		v.unwrap_or_else(|| OnEmpty::get())
	}

	fn from_query_to_optional_value(v: Self::Query) -> Option<Value> {
		Some(v)
	}
}

<<<<<<< HEAD
/// Provide metadata for a storage entry.
///
/// Implemented by each of the storage entry kinds: value, map and doublemap.
pub trait StorageEntryMetadata {
	const MODIFIER: StorageEntryModifier;
	const NAME: &'static str;

	fn ty() -> StorageEntryType;
	fn default() -> Vec<u8>;
}
=======
/// A helper struct which implements DefaultByte using `Get<Value>` and encode it.
struct OnEmptyGetter<Value, OnEmpty>(core::marker::PhantomData<(Value, OnEmpty)>);
impl<Value: FullCodec, OnEmpty: crate::traits::Get<Value>> DefaultByte
	for OnEmptyGetter<Value, OnEmpty>
{
	fn default_byte(&self) -> sp_std::vec::Vec<u8> {
		OnEmpty::get().encode()
	}
}
unsafe impl<Value, OnEmpty: crate::traits::Get<Value>> Send for OnEmptyGetter<Value, OnEmpty> {}
unsafe impl<Value, OnEmpty: crate::traits::Get<Value>> Sync for OnEmptyGetter<Value, OnEmpty> {}
>>>>>>> 8d02bb0b
<|MERGE_RESOLUTION|>--- conflicted
+++ resolved
@@ -28,11 +28,6 @@
 mod nmap;
 mod value;
 
-<<<<<<< HEAD
-pub use value::StorageValue;
-pub use map::StorageMap;
-pub use double_map::StorageDoubleMap;
-=======
 pub use double_map::{StorageDoubleMap, StorageDoubleMapMetadata};
 pub use key::{
 	EncodeLikeTuple, HasKeyPrefix, HasReversibleKeyPrefix, Key, KeyGenerator,
@@ -41,7 +36,6 @@
 pub use map::{StorageMap, StorageMapMetadata};
 pub use nmap::{StorageNMap, StorageNMapMetadata};
 pub use value::{StorageValue, StorageValueMetadata};
->>>>>>> 8d02bb0b
 
 /// Trait implementing how the storage optional value is converted into the queried type.
 ///
@@ -109,7 +103,6 @@
 	}
 }
 
-<<<<<<< HEAD
 /// Provide metadata for a storage entry.
 ///
 /// Implemented by each of the storage entry kinds: value, map and doublemap.
@@ -119,17 +112,4 @@
 
 	fn ty() -> StorageEntryType;
 	fn default() -> Vec<u8>;
-}
-=======
-/// A helper struct which implements DefaultByte using `Get<Value>` and encode it.
-struct OnEmptyGetter<Value, OnEmpty>(core::marker::PhantomData<(Value, OnEmpty)>);
-impl<Value: FullCodec, OnEmpty: crate::traits::Get<Value>> DefaultByte
-	for OnEmptyGetter<Value, OnEmpty>
-{
-	fn default_byte(&self) -> sp_std::vec::Vec<u8> {
-		OnEmpty::get().encode()
-	}
-}
-unsafe impl<Value, OnEmpty: crate::traits::Get<Value>> Send for OnEmptyGetter<Value, OnEmpty> {}
-unsafe impl<Value, OnEmpty: crate::traits::Get<Value>> Sync for OnEmptyGetter<Value, OnEmpty> {}
->>>>>>> 8d02bb0b
+}