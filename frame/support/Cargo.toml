[package]
name = "frame-support"
version = "3.0.0"
authors = ["Parity Technologies <admin@parity.io>"]
edition = "2018"
license = "Apache-2.0"
homepage = "https://substrate.dev"
repository = "https://github.com/paritytech/substrate/"
description = "Support code for the runtime."
readme = "README.md"

[package.metadata.docs.rs]
targets = ["x86_64-unknown-linux-gnu"]

[dependencies]
serde = { version = "1.0.101", optional = true, features = ["derive"] }
codec = { package = "parity-scale-codec", version = "2.0.0", default-features = false, features = ["derive"] }
frame-metadata = { version = "13.0.0", default-features = false, path = "../metadata" }
sp-std = { version = "3.0.0", default-features = false, path = "../../primitives/std" }
sp-io = { version = "3.0.0", default-features = false, path = "../../primitives/io" }
sp-runtime = { version = "3.0.0", default-features = false, path = "../../primitives/runtime" }
sp-tracing = { version = "3.0.0", default-features = false, path = "../../primitives/tracing" }
sp-core = { version = "3.0.0", default-features = false, path = "../../primitives/core" }
sp-arithmetic = { version = "3.0.0", default-features = false, path = "../../primitives/arithmetic" }
sp-inherents = { version = "3.0.0", default-features = false, path = "../../primitives/inherents" }
sp-staking = { version = "3.0.0", default-features = false, path = "../../primitives/staking" }
frame-support-procedural = { version = "3.0.0", default-features = false, path = "./procedural" }
paste = "1.0"
once_cell = { version = "1", default-features = false, optional = true }
sp-state-machine = { version = "0.9.0", optional = true, path = "../../primitives/state-machine" }
bitflags = "1.2"
impl-trait-for-tuples = "0.2.1"
smallvec = "1.4.1"
log = { version = "0.4.14", default-features = false }

[dev-dependencies]
pretty_assertions = "0.6.1"
frame-system = { version = "3.0.0", path = "../system" }
parity-util-mem = { version = "0.9.0", default-features = false, features = ["primitive-types"] }

[features]
default = ["std"]
std = [
	"once_cell",
	"serde",
	"sp-io/std",
	"codec/std",
	"sp-std/std",
	"sp-runtime/std",
	"sp-tracing/std",
	"sp-arithmetic/std",
	"frame-metadata/std",
	"sp-inherents/std",
	"sp-staking/std",
	"sp-state-machine",
	"frame-support-procedural/std",
	"log/std",
]
<<<<<<< HEAD
nightly = []
strict = []
=======
>>>>>>> a8c2bc66
runtime-benchmarks = []
try-runtime = []<|MERGE_RESOLUTION|>--- conflicted
+++ resolved
@@ -56,10 +56,5 @@
 	"frame-support-procedural/std",
 	"log/std",
 ]
-<<<<<<< HEAD
-nightly = []
-strict = []
-=======
->>>>>>> a8c2bc66
 runtime-benchmarks = []
 try-runtime = []