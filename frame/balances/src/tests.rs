--- conflicted
+++ resolved
@@ -19,20 +19,6 @@
 
 #![cfg(test)]
 
-#[derive(Debug)]
-pub struct CallWithDispatchInfo;
-impl sp_runtime::traits::Dispatchable for CallWithDispatchInfo {
-	type Origin = ();
-	type Config = ();
-	type Info = frame_support::weights::DispatchInfo;
-	type PostInfo = frame_support::weights::PostDispatchInfo;
-
-	fn dispatch(self, _origin: Self::Origin)
-		-> sp_runtime::DispatchResultWithInfo<Self::PostInfo> {
-			panic!("Do not use dummy implementation for dispatch.");
-	}
-}
-
 #[macro_export]
 macro_rules! decl_tests {
 	($test:ty, $ext_builder:ty, $existential_deposit:expr) => {
@@ -52,10 +38,8 @@
 		const ID_1: LockIdentifier = *b"1       ";
 		const ID_2: LockIdentifier = *b"2       ";
 
-		pub type System = frame_system::Module<$test>;
-		pub type Balances = Module<$test>;
-
-		pub const CALL: &<$test as frame_system::Config>::Call = &$crate::tests::CallWithDispatchInfo;
+		pub const CALL: &<$test as frame_system::Config>::Call =
+			&Call::Balances(pallet_balances::Call::transfer(0, 0));
 
 		/// create a transaction info struct from weight. Handy to avoid building the whole struct.
 		pub fn info_from_weight(w: Weight) -> DispatchInfo {
@@ -485,11 +469,7 @@
 				assert_ok!(Balances::repatriate_reserved(&1, &2, 41, Status::Free), 0);
 				assert_eq!(
 					last_event(),
-<<<<<<< HEAD
-					Event::balances(balances::Event::ReserveRepatriated(1, 2, 41, Status::Free)),
-=======
 					Event::pallet_balances(crate::Event::ReserveRepatriated(1, 2, 41, Status::Free)),
->>>>>>> 743accbe
 				);
 				assert_eq!(Balances::reserved_balance(1), 69);
 				assert_eq!(Balances::free_balance(1), 0);
@@ -630,7 +610,7 @@
 		fn cannot_set_genesis_value_below_ed() {
 			($existential_deposit).with(|v| *v.borrow_mut() = 11);
 			let mut t = frame_system::GenesisConfig::default().build_storage::<$test>().unwrap();
-			let _ = GenesisConfig::<$test> {
+			let _ = pallet_balances::GenesisConfig::<$test> {
 				balances: vec![(1, 10)],
 			}.assimilate_storage(&mut t).unwrap();
 		}
@@ -639,7 +619,7 @@
 		#[should_panic = "duplicate balances in genesis."]
 		fn cannot_set_genesis_value_twice() {
 			let mut t = frame_system::GenesisConfig::default().build_storage::<$test>().unwrap();
-			let _ = GenesisConfig::<$test> {
+			let _ = pallet_balances::GenesisConfig::<$test> {
 				balances: vec![(1, 10), (2, 20), (1, 15)],
 			}.assimilate_storage(&mut t).unwrap();
 		}
@@ -708,11 +688,7 @@
 
 					assert_eq!(
 						last_event(),
-<<<<<<< HEAD
-						Event::balances(balances::Event::Reserved(1, 10)),
-=======
 						Event::pallet_balances(crate::Event::Reserved(1, 10)),
->>>>>>> 743accbe
 					);
 
 					System::set_block_number(3);
@@ -720,11 +696,7 @@
 
 					assert_eq!(
 						last_event(),
-<<<<<<< HEAD
-						Event::balances(balances::Event::Unreserved(1, 5)),
-=======
 						Event::pallet_balances(crate::Event::Unreserved(1, 5)),
->>>>>>> 743accbe
 					);
 
 					System::set_block_number(4);
@@ -733,11 +705,7 @@
 					// should only unreserve 5
 					assert_eq!(
 						last_event(),
-<<<<<<< HEAD
-						Event::balances(balances::Event::Unreserved(1, 5)),
-=======
 						Event::pallet_balances(crate::Event::Unreserved(1, 5)),
->>>>>>> 743accbe
 					);
 				});
 		}
@@ -753,15 +721,9 @@
 					assert_eq!(
 						events(),
 						[
-<<<<<<< HEAD
-							Event::system(system::Event::NewAccount(1)),
-							Event::balances(balances::Event::Endowed(1, 100)),
-							Event::balances(balances::Event::BalanceSet(1, 100, 0)),
-=======
 							Event::frame_system(system::Event::NewAccount(1)),
 							Event::pallet_balances(crate::Event::Endowed(1, 100)),
 							Event::pallet_balances(crate::Event::BalanceSet(1, 100, 0)),
->>>>>>> 743accbe
 						]
 					);
 
@@ -770,13 +732,8 @@
 					assert_eq!(
 						events(),
 						[
-<<<<<<< HEAD
-							Event::balances(balances::Event::DustLost(1, 99)),
-							Event::system(system::Event::KilledAccount(1))
-=======
 							Event::frame_system(system::Event::KilledAccount(1)),
 							Event::pallet_balances(crate::Event::DustLost(1, 99)),
->>>>>>> 743accbe
 						]
 					);
 				});
@@ -793,15 +750,9 @@
 					assert_eq!(
 						events(),
 						[
-<<<<<<< HEAD
-							Event::system(system::Event::NewAccount(1)),
-							Event::balances(balances::Event::Endowed(1, 100)),
-							Event::balances(balances::Event::BalanceSet(1, 100, 0)),
-=======
 							Event::frame_system(system::Event::NewAccount(1)),
 							Event::pallet_balances(crate::Event::Endowed(1, 100)),
 							Event::pallet_balances(crate::Event::BalanceSet(1, 100, 0)),
->>>>>>> 743accbe
 						]
 					);
 
@@ -810,7 +761,7 @@
 					assert_eq!(
 						events(),
 						[
-							Event::system(system::Event::KilledAccount(1))
+							Event::frame_system(system::Event::KilledAccount(1))
 						]
 					);
 				});
