// This file is part of Substrate.

// Copyright (C) 2019-2021 Parity Technologies (UK) Ltd.
// SPDX-License-Identifier: Apache-2.0

// Licensed under the Apache License, Version 2.0 (the "License");
// you may not use this file except in compliance with the License.
// You may obtain a copy of the License at
//
// 	http://www.apache.org/licenses/LICENSE-2.0
//
// Unless required by applicable law or agreed to in writing, software
// distributed under the License is distributed on an "AS IS" BASIS,
// WITHOUT WARRANTIES OR CONDITIONS OF ANY KIND, either express or implied.
// See the License for the specific language governing permissions and
// limitations under the License.

//! # Transaction Payment Pallet
//!
//! This pallet provides the basic logic needed to pay the absolute minimum amount needed for a
//! transaction to be included. This includes:
//!   - _base fee_: This is the minimum amount a user pays for a transaction. It is declared
//! 	as a base _weight_ in the runtime and converted to a fee using `WeightToFee`.
//!   - _weight fee_: A fee proportional to amount of weight a transaction consumes.
//!   - _length fee_: A fee proportional to the encoded length of the transaction.
//!   - _tip_: An optional tip. Tip increases the priority of the transaction, giving it a higher
//!     chance to be included by the transaction queue.
//!
//! The base fee and adjusted weight and length fees constitute the _inclusion fee_, which is
//! the minimum fee for a transaction to be included in a block.
//!
//! The formula of final fee:
//!   ```ignore
//!   inclusion_fee = base_fee + length_fee + [targeted_fee_adjustment * weight_fee];
//!   final_fee = inclusion_fee + tip;
//!   ```
//!
//!   - `targeted_fee_adjustment`: This is a multiplier that can tune the final fee based on
//! 	the congestion of the network.
//!
//! Additionally, this pallet allows one to configure:
//!   - The mapping between one unit of weight to one unit of fee via [`Config::WeightToFee`].
//!   - A means of updating the fee for the next block, via defining a multiplier, based on the
//!     final state of the chain at the end of the previous block. This can be configured via
//!     [`Config::FeeMultiplierUpdate`]
//!   - How the fees are paid via [`Config::OnChargeTransaction`].

#![cfg_attr(not(feature = "std"), no_std)]

use codec::{Encode, Decode};
<<<<<<< HEAD
use frame_support::{
	decl_storage, decl_module,
	traits::Get,
	weights::{
		Weight, DispatchInfo, PostDispatchInfo, GetDispatchInfo, Pays, WeightToFeePolynomial,
		WeightToFeeCoefficient, DispatchClass,
	},
	dispatch::DispatchResult,
};
use scale_info::TypeInfo;
=======

>>>>>>> df501229
use sp_runtime::{
	FixedU128, FixedPointNumber, FixedPointOperand, Perquintill, RuntimeDebug,
	transaction_validity::{
		TransactionPriority, ValidTransaction, TransactionValidityError, TransactionValidity,
	},
	traits::{
		Saturating, SignedExtension, SaturatedConversion, Convert, Dispatchable,
		DispatchInfoOf, PostDispatchInfoOf,
	},
};
use sp_std::prelude::*;

use frame_support::{
	traits::Get,
	weights::{
		Weight, DispatchInfo, PostDispatchInfo, GetDispatchInfo, Pays, WeightToFeePolynomial,
		WeightToFeeCoefficient, DispatchClass,
	},
	dispatch::DispatchResult,
};

mod payment;
mod types;

pub use pallet::*;
pub use payment::*;
pub use types::{InclusionFee, FeeDetails, RuntimeDispatchInfo};

/// Fee multiplier.
pub type Multiplier = FixedU128;

type BalanceOf<T> = <<T as Config>::OnChargeTransaction as OnChargeTransaction<T>>::Balance;

/// A struct to update the weight multiplier per block. It implements `Convert<Multiplier,
/// Multiplier>`, meaning that it can convert the previous multiplier to the next one. This should
/// be called on `on_finalize` of a block, prior to potentially cleaning the weight data from the
/// system pallet.
///
/// given:
/// 	s = previous block weight
/// 	s'= ideal block weight
/// 	m = maximum block weight
///		diff = (s - s')/m
///		v = 0.00001
///		t1 = (v * diff)
///		t2 = (v * diff)^2 / 2
///	then:
/// 	next_multiplier = prev_multiplier * (1 + t1 + t2)
///
/// Where `(s', v)` must be given as the `Get` implementation of the `T` generic type. Moreover, `M`
/// must provide the minimum allowed value for the multiplier. Note that a runtime should ensure
/// with tests that the combination of this `M` and `V` is not such that the multiplier can drop to
/// zero and never recover.
///
/// note that `s'` is interpreted as a portion in the _normal transaction_ capacity of the block.
/// For example, given `s' == 0.25` and `AvailableBlockRatio = 0.75`, then the target fullness is
/// _0.25 of the normal capacity_ and _0.1875 of the entire block_.
///
/// This implementation implies the bound:
/// - `v ≤ p / k * (s − s')`
/// - or, solving for `p`: `p >= v * k * (s - s')`
///
/// where `p` is the amount of change over `k` blocks.
///
/// Hence:
/// - in a fully congested chain: `p >= v * k * (1 - s')`.
/// - in an empty chain: `p >= v * k * (-s')`.
///
/// For example, when all blocks are full and there are 28800 blocks per day (default in `substrate-node`)
/// and v == 0.00001, s' == 0.1875, we'd have:
///
/// p >= 0.00001 * 28800 * 0.8125
/// p >= 0.234
///
/// Meaning that fees can change by around ~23% per day, given extreme congestion.
///
/// More info can be found at:
/// <https://w3f-research.readthedocs.io/en/latest/polkadot/Token%20Economics.html>
pub struct TargetedFeeAdjustment<T, S, V, M>(sp_std::marker::PhantomData<(T, S, V, M)>);

/// Something that can convert the current multiplier to the next one.
pub trait MultiplierUpdate: Convert<Multiplier, Multiplier> {
	/// Minimum multiplier
	fn min() -> Multiplier;
	/// Target block saturation level
	fn target() -> Perquintill;
	/// Variability factor
	fn variability() -> Multiplier;
}

impl MultiplierUpdate for () {
	fn min() -> Multiplier {
		Default::default()
	}
	fn target() -> Perquintill {
		Default::default()
	}
	fn variability() -> Multiplier {
		Default::default()
	}
}

impl<T, S, V, M> MultiplierUpdate for TargetedFeeAdjustment<T, S, V, M>
	where T: frame_system::Config, S: Get<Perquintill>, V: Get<Multiplier>, M: Get<Multiplier>,
{
	fn min() -> Multiplier {
		M::get()
	}
	fn target() -> Perquintill {
		S::get()
	}
	fn variability() -> Multiplier {
		V::get()
	}
}

impl<T, S, V, M> Convert<Multiplier, Multiplier> for TargetedFeeAdjustment<T, S, V, M>
	where T: frame_system::Config, S: Get<Perquintill>, V: Get<Multiplier>, M: Get<Multiplier>,
{
	fn convert(previous: Multiplier) -> Multiplier {
		// Defensive only. The multiplier in storage should always be at most positive. Nonetheless
		// we recover here in case of errors, because any value below this would be stale and can
		// never change.
		let min_multiplier = M::get();
		let previous = previous.max(min_multiplier);

		let weights = T::BlockWeights::get();
		// the computed ratio is only among the normal class.
		let normal_max_weight = weights.get(DispatchClass::Normal).max_total
			.unwrap_or_else(|| weights.max_block);
		let current_block_weight = <frame_system::Pallet<T>>::block_weight();
		let normal_block_weight = *current_block_weight
			.get(DispatchClass::Normal)
			.min(&normal_max_weight);

		let s = S::get();
		let v = V::get();

		let target_weight = (s * normal_max_weight) as u128;
		let block_weight = normal_block_weight as u128;

		// determines if the first_term is positive
		let positive = block_weight >= target_weight;
		let diff_abs = block_weight.max(target_weight) - block_weight.min(target_weight);

		// defensive only, a test case assures that the maximum weight diff can fit in Multiplier
		// without any saturation.
		let diff = Multiplier::saturating_from_rational(diff_abs, normal_max_weight.max(1));
		let diff_squared = diff.saturating_mul(diff);

		let v_squared_2 = v.saturating_mul(v) / Multiplier::saturating_from_integer(2);

		let first_term = v.saturating_mul(diff);
		let second_term = v_squared_2.saturating_mul(diff_squared);

		if positive {
			let excess = first_term.saturating_add(second_term).saturating_mul(previous);
			previous.saturating_add(excess).max(min_multiplier)
		} else {
			// Defensive-only: first_term > second_term. Safe subtraction.
			let negative = first_term.saturating_sub(second_term).saturating_mul(previous);
			previous.saturating_sub(negative).max(min_multiplier)
		}
	}
}

<<<<<<< HEAD
/// Storage releases of the module.
#[derive(Encode, Decode, Clone, Copy, PartialEq, Eq, RuntimeDebug, scale_info::TypeInfo)]
=======
/// Storage releases of the pallet.
#[derive(Encode, Decode, Clone, Copy, PartialEq, Eq, RuntimeDebug)]
>>>>>>> df501229
enum Releases {
	/// Original version of the pallet.
	V1Ancient,
	/// One that bumps the usage to FixedU128 from FixedI128.
	V2,
}

impl Default for Releases {
	fn default() -> Self {
		Releases::V1Ancient
	}
}

#[frame_support::pallet]
pub mod pallet {
	use frame_support::pallet_prelude::*;
	use frame_system::pallet_prelude::*;
	use super::*;

	#[pallet::pallet]
	#[pallet::generate_store(pub(super) trait Store)]
	pub struct Pallet<T>(_);

	#[pallet::config]
	pub trait Config: frame_system::Config {
		/// Handler for withdrawing, refunding and depositing the transaction fee.
		/// Transaction fees are withdrawn before the transaction is executed.
		/// After the transaction was executed the transaction weight can be
		/// adjusted, depending on the used resources by the transaction. If the
		/// transaction weight is lower than expected, parts of the transaction fee
		/// might be refunded. In the end the fees can be deposited.
		type OnChargeTransaction: OnChargeTransaction<Self>;

		/// The fee to be paid for making a transaction; the per-byte portion.
		#[pallet::constant]
		type TransactionByteFee: Get<BalanceOf<Self>>;

		/// Convert a weight value into a deductible fee based on the currency type.
		type WeightToFee: WeightToFeePolynomial<Balance = BalanceOf<Self>>;

		/// Update the multiplier of the next block, based on the previous block's weight.
		type FeeMultiplierUpdate: MultiplierUpdate;
	}

	#[pallet::extra_constants]
	impl<T: Config> Pallet<T> {
		//TODO: rename to snake case after https://github.com/paritytech/substrate/issues/8826 fixed.
		#[allow(non_snake_case)]
		/// The polynomial that is applied in order to derive fee from weight.
		fn WeightToFee() -> Vec<WeightToFeeCoefficient<BalanceOf<T>>> {
			T::WeightToFee::polynomial().to_vec()
		}
	}

	#[pallet::type_value]
	pub fn NextFeeMultiplierOnEmpty() -> Multiplier { Multiplier::saturating_from_integer(1) }

	#[pallet::storage]
	#[pallet::getter(fn next_fee_multiplier)]
	pub type NextFeeMultiplier<T: Config> = StorageValue<
		_,
		Multiplier,
		ValueQuery,
		NextFeeMultiplierOnEmpty
	>;

	#[pallet::storage]
	pub(super) type StorageVersion<T: Config> = StorageValue<_, Releases, ValueQuery>;

	#[pallet::genesis_config]
	pub struct GenesisConfig;

	#[cfg(feature = "std")]
	impl Default for GenesisConfig {
		fn default() -> Self {
			Self
		}
	}

	#[pallet::genesis_build]
	impl<T: Config> GenesisBuild<T> for GenesisConfig {
		fn build(&self) {
			StorageVersion::<T>::put(Releases::V2);
		}
	}

	#[pallet::hooks]
	impl<T: Config> Hooks<BlockNumberFor<T>> for Pallet<T> {
		fn on_finalize(_: T::BlockNumber) {
			<NextFeeMultiplier<T>>::mutate(|fm| {
				*fm = T::FeeMultiplierUpdate::convert(*fm);
			});
		}

		fn integrity_test() {
			// given weight == u64, we build multipliers from `diff` of two weight values, which can
			// at most be maximum block weight. Make sure that this can fit in a multiplier without
			// loss.
			use sp_std::convert::TryInto;
			assert!(
				<Multiplier as sp_runtime::traits::Bounded>::max_value() >=
				Multiplier::checked_from_integer(
					T::BlockWeights::get().max_block.try_into().unwrap()
				).unwrap(),
			);

			// This is the minimum value of the multiplier. Make sure that if we collapse to this
			// value, we can recover with a reasonable amount of traffic. For this test we assert
			// that if we collapse to minimum, the trend will be positive with a weight value
			// which is 1% more than the target.
			let min_value = T::FeeMultiplierUpdate::min();
			let mut target = T::FeeMultiplierUpdate::target() *
				T::BlockWeights::get().get(DispatchClass::Normal).max_total.expect(
					"Setting `max_total` for `Normal` dispatch class is not compatible with \
					`transaction-payment` pallet."
				);
			// add 1 percent;
			let addition = target / 100;
			if addition == 0 {
				// this is most likely because in a test setup we set everything to ().
				return;
			}
			target += addition;

			#[cfg(any(feature = "std", test))]
			sp_io::TestExternalities::new_empty().execute_with(|| {
				<frame_system::Pallet<T>>::set_block_consumed_resources(target, 0);
				let next = T::FeeMultiplierUpdate::convert(min_value);
				assert!(next > min_value, "The minimum bound of the multiplier is too low. When \
					block saturation is more than target by 1% and multiplier is minimal then \
					the multiplier doesn't increase."
				);
			});
		}
	}
}

impl<T: Config> Pallet<T> where
	BalanceOf<T>: FixedPointOperand
{
	/// Query the data that we know about the fee of a given `call`.
	///
	/// This pallet is not and cannot be aware of the internals of a signed extension, for example
	/// a tip. It only interprets the extrinsic as some encoded value and accounts for its weight
	/// and length, the runtime's extrinsic base weight, and the current fee multiplier.
	///
	/// All dispatchables must be annotated with weight and will have some fee info. This function
	/// always returns.
	pub fn query_info<Extrinsic: GetDispatchInfo>(
		unchecked_extrinsic: Extrinsic,
		len: u32,
	) -> RuntimeDispatchInfo<BalanceOf<T>>
	where
		T::Call: Dispatchable<Info = DispatchInfo>,
	{
		// NOTE: we can actually make it understand `ChargeTransactionPayment`, but would be some
		// hassle for sure. We have to make it aware of the index of `ChargeTransactionPayment` in
		// `Extra`. Alternatively, we could actually execute the tx's per-dispatch and record the
		// balance of the sender before and after the pipeline.. but this is way too much hassle for
		// a very very little potential gain in the future.
		let dispatch_info = <Extrinsic as GetDispatchInfo>::get_dispatch_info(&unchecked_extrinsic);

		let partial_fee = Self::compute_fee(len, &dispatch_info, 0u32.into());
		let DispatchInfo { weight, class, .. } = dispatch_info;

		RuntimeDispatchInfo { weight, class, partial_fee }
	}

	/// Query the detailed fee of a given `call`.
	pub fn query_fee_details<Extrinsic: GetDispatchInfo>(
		unchecked_extrinsic: Extrinsic,
		len: u32,
	) -> FeeDetails<BalanceOf<T>>
	where
		T::Call: Dispatchable<Info = DispatchInfo>,
	{
		let dispatch_info = <Extrinsic as GetDispatchInfo>::get_dispatch_info(&unchecked_extrinsic);
		Self::compute_fee_details(len, &dispatch_info, 0u32.into())
	}

	/// Compute the final fee value for a particular transaction.
	pub fn compute_fee(
		len: u32,
		info: &DispatchInfoOf<T::Call>,
		tip: BalanceOf<T>,
	) -> BalanceOf<T> where
		T::Call: Dispatchable<Info = DispatchInfo>,
	{
		Self::compute_fee_details(len, info, tip).final_fee()
	}

	/// Compute the fee details for a particular transaction.
	pub fn compute_fee_details(
		len: u32,
		info: &DispatchInfoOf<T::Call>,
		tip: BalanceOf<T>,
	) -> FeeDetails<BalanceOf<T>> where
		T::Call: Dispatchable<Info = DispatchInfo>,
	{
		Self::compute_fee_raw(len, info.weight, tip, info.pays_fee, info.class)
	}

	/// Compute the actual post dispatch fee for a particular transaction.
	///
	/// Identical to `compute_fee` with the only difference that the post dispatch corrected
	/// weight is used for the weight fee calculation.
	pub fn compute_actual_fee(
		len: u32,
		info: &DispatchInfoOf<T::Call>,
		post_info: &PostDispatchInfoOf<T::Call>,
		tip: BalanceOf<T>,
	) -> BalanceOf<T> where
		T::Call: Dispatchable<Info = DispatchInfo, PostInfo = PostDispatchInfo>,
	{
		Self::compute_actual_fee_details(len, info, post_info, tip).final_fee()
	}

	/// Compute the actual post dispatch fee details for a particular transaction.
	pub fn compute_actual_fee_details(
		len: u32,
		info: &DispatchInfoOf<T::Call>,
		post_info: &PostDispatchInfoOf<T::Call>,
		tip: BalanceOf<T>,
	) -> FeeDetails<BalanceOf<T>> where
		T::Call: Dispatchable<Info = DispatchInfo, PostInfo = PostDispatchInfo>,
	{
		Self::compute_fee_raw(
			len,
			post_info.calc_actual_weight(info),
			tip,
			post_info.pays_fee(info),
			info.class,
		)
	}

	fn compute_fee_raw(
		len: u32,
		weight: Weight,
		tip: BalanceOf<T>,
		pays_fee: Pays,
		class: DispatchClass,
	) -> FeeDetails<BalanceOf<T>> {
		if pays_fee == Pays::Yes {
			let len = <BalanceOf<T>>::from(len);
			let per_byte = T::TransactionByteFee::get();

			// length fee. this is not adjusted.
			let fixed_len_fee = per_byte.saturating_mul(len);

			// the adjustable part of the fee.
			let unadjusted_weight_fee = Self::weight_to_fee(weight);
			let multiplier = Self::next_fee_multiplier();
			// final adjusted weight fee.
			let adjusted_weight_fee = multiplier.saturating_mul_int(unadjusted_weight_fee);

			let base_fee = Self::weight_to_fee(T::BlockWeights::get().get(class).base_extrinsic);
			FeeDetails {
				inclusion_fee: Some(InclusionFee {
					base_fee,
					len_fee: fixed_len_fee,
					adjusted_weight_fee
				}),
				tip
			}
		} else {
			FeeDetails {
				inclusion_fee: None,
				tip
			}
		}
	}

	fn weight_to_fee(weight: Weight) -> BalanceOf<T> {
		// cap the weight to the maximum defined in runtime, otherwise it will be the
		// `Bounded` maximum of its data type, which is not desired.
		let capped_weight = weight.min(T::BlockWeights::get().max_block);
		T::WeightToFee::calc(&capped_weight)
	}
}

impl<T> Convert<Weight, BalanceOf<T>> for Pallet<T> where
	T: Config,
	BalanceOf<T>: FixedPointOperand,
{
	/// Compute the fee for the specified weight.
	///
	/// This fee is already adjusted by the per block fee adjustment factor and is therefore the
	/// share that the weight contributes to the overall fee of a transaction. It is mainly
	/// for informational purposes and not used in the actual fee calculation.
	fn convert(weight: Weight) -> BalanceOf<T> {
		<NextFeeMultiplier<T>>::get().saturating_mul_int(Self::weight_to_fee(weight))
	}
}

/// Require the transactor pay for themselves and maybe include a tip to gain additional priority
/// in the queue.
#[derive(Encode, Decode, Clone, Eq, PartialEq, TypeInfo)]
pub struct ChargeTransactionPayment<T: Config>(#[codec(compact)] BalanceOf<T>);

<<<<<<< HEAD
impl<T: Config + TypeInfo> ChargeTransactionPayment<T> where
	T::Call: Dispatchable<Info=DispatchInfo, PostInfo=PostDispatchInfo>,
=======
impl<T: Config> ChargeTransactionPayment<T> where
	T::Call: Dispatchable<Info = DispatchInfo, PostInfo = PostDispatchInfo>,
>>>>>>> df501229
	BalanceOf<T>: Send + Sync + FixedPointOperand,
{
	/// utility constructor. Used only in client/factory code.
	pub fn from(fee: BalanceOf<T>) -> Self {
		Self(fee)
	}

	fn withdraw_fee(
		&self,
		who: &T::AccountId,
		call: &T::Call,
		info: &DispatchInfoOf<T::Call>,
		len: usize,
	) -> Result<
		(
			BalanceOf<T>,
			<<T as Config>::OnChargeTransaction as OnChargeTransaction<T>>::LiquidityInfo,
		),
		TransactionValidityError,
	> {
		let tip = self.0;
		let fee = Pallet::<T>::compute_fee(len as u32, info, tip);

		<<T as Config>::OnChargeTransaction as OnChargeTransaction<T>>::withdraw_fee(who, call, info, fee, tip)
			.map(|i| (fee, i))
	}

	/// Get an appropriate priority for a transaction with the given length and info.
	///
	/// This will try and optimise the `fee/weight` `fee/length`, whichever is consuming more of the
	/// maximum corresponding limit.
	///
	/// For example, if a transaction consumed 1/4th of the block length and half of the weight, its
	/// final priority is `fee * min(2, 4) = fee * 2`. If it consumed `1/4th` of the block length
	/// and the entire block weight `(1/1)`, its priority is `fee * min(1, 4) = fee * 1`. This means
	///  that the transaction which consumes more resources (either length or weight) with the same
	/// `fee` ends up having lower priority.
	fn get_priority(len: usize, info: &DispatchInfoOf<T::Call>, final_fee: BalanceOf<T>) -> TransactionPriority {
		let weight_saturation = T::BlockWeights::get().max_block / info.weight.max(1);
		let max_block_length = *T::BlockLength::get().max.get(DispatchClass::Normal);
		let len_saturation = max_block_length as u64 / (len as u64).max(1);
		let coefficient: BalanceOf<T> = weight_saturation.min(len_saturation).saturated_into::<BalanceOf<T>>();
		final_fee.saturating_mul(coefficient).saturated_into::<TransactionPriority>()
	}
}

impl<T: Config + TypeInfo> sp_std::fmt::Debug for ChargeTransactionPayment<T> {
	#[cfg(feature = "std")]
	fn fmt(&self, f: &mut sp_std::fmt::Formatter) -> sp_std::fmt::Result {
		write!(f, "ChargeTransactionPayment<{:?}>", self.0)
	}
	#[cfg(not(feature = "std"))]
	fn fmt(&self, _: &mut sp_std::fmt::Formatter) -> sp_std::fmt::Result {
		Ok(())
	}
}

<<<<<<< HEAD
impl<T: Config + TypeInfo> SignedExtension for ChargeTransactionPayment<T> where
	BalanceOf<T>: Send + Sync + From<u64> + FixedPointOperand + TypeInfo,
	T::Call: Dispatchable<Info=DispatchInfo, PostInfo=PostDispatchInfo>,
=======
impl<T: Config> SignedExtension for ChargeTransactionPayment<T> where
	BalanceOf<T>: Send + Sync + From<u64> + FixedPointOperand,
	T::Call: Dispatchable<Info = DispatchInfo, PostInfo = PostDispatchInfo>,
>>>>>>> df501229
{
	const IDENTIFIER: &'static str = "ChargeTransactionPayment";
	type AccountId = T::AccountId;
	type Call = T::Call;
	type AdditionalSigned = ();
	type Pre = (
		// tip
		BalanceOf<T>,
		// who paid the fee
		Self::AccountId,
		// imbalance resulting from withdrawing the fee
		<<T as Config>::OnChargeTransaction as OnChargeTransaction<T>>::LiquidityInfo,
	);
	fn additional_signed(&self) -> sp_std::result::Result<(), TransactionValidityError> { Ok(()) }

	fn validate(
		&self,
		who: &Self::AccountId,
		call: &Self::Call,
		info: &DispatchInfoOf<Self::Call>,
		len: usize,
	) -> TransactionValidity {
		let (fee, _) = self.withdraw_fee(who, call, info, len)?;
		Ok(ValidTransaction {
			priority: Self::get_priority(len, info, fee),
			..Default::default()
		})
	}

	fn pre_dispatch(
		self,
		who: &Self::AccountId,
		call: &Self::Call,
		info: &DispatchInfoOf<Self::Call>,
		len: usize
	) -> Result<Self::Pre, TransactionValidityError> {
		let (_fee, imbalance) = self.withdraw_fee(who, call, info, len)?;
		Ok((self.0, who.clone(), imbalance))
	}

	fn post_dispatch(
		pre: Self::Pre,
		info: &DispatchInfoOf<Self::Call>,
		post_info: &PostDispatchInfoOf<Self::Call>,
		len: usize,
		_result: &DispatchResult,
	) -> Result<(), TransactionValidityError> {
		let (tip, who, imbalance) = pre;
		let actual_fee = Pallet::<T>::compute_actual_fee(
			len as u32,
			info,
			post_info,
			tip,
		);
		T::OnChargeTransaction::correct_and_deposit_fee(&who, info, post_info, actual_fee, tip, imbalance)?;
		Ok(())
	}
}

#[cfg(test)]
mod tests {
	use super::*;
	use crate as pallet_transaction_payment;

	use std::cell::RefCell;

	use codec::Encode;
	use smallvec::smallvec;

	use sp_core::H256;
	use sp_runtime::{
		testing::{Header, TestXt},
		traits::{BlakeTwo256, IdentityLookup, One},
		transaction_validity::InvalidTransaction,
		Perbill,
	};

	use frame_support::{
		assert_noop, assert_ok, parameter_types,
		weights::{
			DispatchClass, DispatchInfo, PostDispatchInfo, GetDispatchInfo, Weight,
			WeightToFeePolynomial, WeightToFeeCoefficients, WeightToFeeCoefficient,
		},
		traits::{Currency, OnUnbalanced, Imbalance},
	};
	use frame_system as system;
	use pallet_balances::Call as BalancesCall;

	type UncheckedExtrinsic = frame_system::mocking::MockUncheckedExtrinsic<Runtime>;
	type Block = frame_system::mocking::MockBlock<Runtime>;

	frame_support::construct_runtime!(
		pub enum Runtime where
			Block = Block,
			NodeBlock = Block,
			UncheckedExtrinsic = UncheckedExtrinsic,
		{
			System: system::{Pallet, Call, Config, Storage, Event<T>},
			Balances: pallet_balances::{Pallet, Call, Storage, Config<T>, Event<T>},
			TransactionPayment: pallet_transaction_payment::{Pallet, Storage},
		}
	);

	const CALL: &<Runtime as frame_system::Config>::Call =
		&Call::Balances(BalancesCall::transfer(2, 69));

	thread_local! {
		static EXTRINSIC_BASE_WEIGHT: RefCell<u64> = RefCell::new(0);
	}

	pub struct BlockWeights;
	impl Get<frame_system::limits::BlockWeights> for BlockWeights {
		fn get() -> frame_system::limits::BlockWeights {
			frame_system::limits::BlockWeights::builder()
				.base_block(0)
				.for_class(DispatchClass::all(), |weights| {
					weights.base_extrinsic = EXTRINSIC_BASE_WEIGHT.with(|v| *v.borrow()).into();
				})
				.for_class(DispatchClass::non_mandatory(), |weights| {
					weights.max_total = 1024.into();
				})
				.build_or_panic()
		}
	}

	parameter_types! {
		pub const BlockHashCount: u64 = 250;
		pub static TransactionByteFee: u64 = 1;
		pub static WeightToFee: u64 = 1;
	}

	impl frame_system::Config for Runtime {
		type BaseCallFilter = ();
		type BlockWeights = BlockWeights;
		type BlockLength = ();
		type DbWeight = ();
		type Origin = Origin;
		type Index = u64;
		type BlockNumber = u64;
		type Call = Call;
		type Hash = H256;
		type Hashing = BlakeTwo256;
		type AccountId = u64;
		type Lookup = IdentityLookup<Self::AccountId>;
		type Header = Header;
		type Event = Event;
		type BlockHashCount = BlockHashCount;
		type Version = ();
		type PalletInfo = PalletInfo;
		type AccountData = pallet_balances::AccountData<u64>;
		type OnNewAccount = ();
		type OnKilledAccount = ();
		type SystemWeightInfo = ();
		type SS58Prefix = ();
		type OnSetCode = ();
	}

	parameter_types! {
		pub const ExistentialDeposit: u64 = 1;
	}

	impl pallet_balances::Config for Runtime {
		type Balance = u64;
		type Event = Event;
		type DustRemoval = ();
		type ExistentialDeposit = ExistentialDeposit;
		type AccountStore = System;
		type MaxLocks = ();
		type MaxReserves = ();
		type ReserveIdentifier = [u8; 8];
		type WeightInfo = ();
	}

	impl WeightToFeePolynomial for WeightToFee {
		type Balance = u64;

		fn polynomial() -> WeightToFeeCoefficients<Self::Balance> {
			smallvec![WeightToFeeCoefficient {
				degree: 1,
				coeff_frac: Perbill::zero(),
				coeff_integer: WEIGHT_TO_FEE.with(|v| *v.borrow()),
				negative: false,
			}]
		}
	}

	thread_local! {
		static TIP_UNBALANCED_AMOUNT: RefCell<u64> = RefCell::new(0);
		static FEE_UNBALANCED_AMOUNT: RefCell<u64> = RefCell::new(0);
	}

	pub struct DealWithFees;
	impl OnUnbalanced<pallet_balances::NegativeImbalance<Runtime>> for DealWithFees {
		fn on_unbalanceds<B>(
			mut fees_then_tips: impl Iterator<Item = pallet_balances::NegativeImbalance<Runtime>>
		) {
			if let Some(fees) = fees_then_tips.next() {
				FEE_UNBALANCED_AMOUNT.with(|a| *a.borrow_mut() += fees.peek());
				if let Some(tips) = fees_then_tips.next() {
					TIP_UNBALANCED_AMOUNT.with(|a| *a.borrow_mut() += tips.peek());
				}
			}
		}
	}

	impl Config for Runtime {
		type OnChargeTransaction = CurrencyAdapter<Balances, DealWithFees>;
		type TransactionByteFee = TransactionByteFee;
		type WeightToFee = WeightToFee;
		type FeeMultiplierUpdate = ();
	}

	pub struct ExtBuilder {
		balance_factor: u64,
		base_weight: u64,
		byte_fee: u64,
		weight_to_fee: u64
	}

	impl Default for ExtBuilder {
		fn default() -> Self {
			Self {
				balance_factor: 1,
				base_weight: 0,
				byte_fee: 1,
				weight_to_fee: 1,
			}
		}
	}

	impl ExtBuilder {
		pub fn base_weight(mut self, base_weight: u64) -> Self {
			self.base_weight = base_weight;
			self
		}
		pub fn byte_fee(mut self, byte_fee: u64) -> Self {
			self.byte_fee = byte_fee;
			self
		}
		pub fn weight_fee(mut self, weight_to_fee: u64) -> Self {
			self.weight_to_fee = weight_to_fee;
			self
		}
		pub fn balance_factor(mut self, factor: u64) -> Self {
			self.balance_factor = factor;
			self
		}
		fn set_constants(&self) {
			EXTRINSIC_BASE_WEIGHT.with(|v| *v.borrow_mut() = self.base_weight);
			TRANSACTION_BYTE_FEE.with(|v| *v.borrow_mut() = self.byte_fee);
			WEIGHT_TO_FEE.with(|v| *v.borrow_mut() = self.weight_to_fee);
		}
		pub fn build(self) -> sp_io::TestExternalities {
			self.set_constants();
			let mut t = frame_system::GenesisConfig::default().build_storage::<Runtime>().unwrap();
			pallet_balances::GenesisConfig::<Runtime> {
				balances: if self.balance_factor > 0 {
					vec![
						(1, 10 * self.balance_factor),
						(2, 20 * self.balance_factor),
						(3, 30 * self.balance_factor),
						(4, 40 * self.balance_factor),
						(5, 50 * self.balance_factor),
						(6, 60 * self.balance_factor)
					]
				} else {
					vec![]
				},
			}.assimilate_storage(&mut t).unwrap();
			t.into()
		}
	}

	/// create a transaction info struct from weight. Handy to avoid building the whole struct.
	pub fn info_from_weight(w: Weight) -> DispatchInfo {
		// pays_fee: Pays::Yes -- class: DispatchClass::Normal
		DispatchInfo { weight: w, ..Default::default() }
	}

	fn post_info_from_weight(w: Weight) -> PostDispatchInfo {
		PostDispatchInfo {
			actual_weight: Some(w),
			pays_fee: Default::default(),
		}
	}

	fn post_info_from_pays(p: Pays) -> PostDispatchInfo {
		PostDispatchInfo {
			actual_weight: None,
			pays_fee: p,
		}
	}

	fn default_post_info() -> PostDispatchInfo {
		PostDispatchInfo {
			actual_weight: None,
			pays_fee: Default::default(),
		}
	}

	#[test]
	fn signed_extension_transaction_payment_work() {
		ExtBuilder::default()
			.balance_factor(10)
			.base_weight(5)
			.build()
			.execute_with(||
		{
			let len = 10;
			let pre = ChargeTransactionPayment::<Runtime>::from(0)
				.pre_dispatch(&1, CALL, &info_from_weight(5), len)
				.unwrap();
			assert_eq!(Balances::free_balance(1), 100 - 5 - 5 - 10);

			assert_ok!(
				ChargeTransactionPayment::<Runtime>
					::post_dispatch(pre, &info_from_weight(5), &default_post_info(), len, &Ok(()))
			);
			assert_eq!(Balances::free_balance(1), 100 - 5 - 5 - 10);
			assert_eq!(FEE_UNBALANCED_AMOUNT.with(|a| a.borrow().clone()), 5 + 5 + 10);
			assert_eq!(TIP_UNBALANCED_AMOUNT.with(|a| a.borrow().clone()), 0);

			FEE_UNBALANCED_AMOUNT.with(|a| *a.borrow_mut() = 0);

			let pre = ChargeTransactionPayment::<Runtime>::from(5 /* tipped */)
				.pre_dispatch(&2, CALL, &info_from_weight(100), len)
				.unwrap();
			assert_eq!(Balances::free_balance(2), 200 - 5 - 10 - 100 - 5);

			assert_ok!(
				ChargeTransactionPayment::<Runtime>
					::post_dispatch(pre, &info_from_weight(100), &post_info_from_weight(50), len, &Ok(()))
			);
			assert_eq!(Balances::free_balance(2), 200 - 5 - 10 - 50 - 5);
			assert_eq!(FEE_UNBALANCED_AMOUNT.with(|a| a.borrow().clone()), 5 + 10 + 50);
			assert_eq!(TIP_UNBALANCED_AMOUNT.with(|a| a.borrow().clone()), 5);
		});
	}

	#[test]
	fn signed_extension_transaction_payment_multiplied_refund_works() {
		ExtBuilder::default()
			.balance_factor(10)
			.base_weight(5)
			.build()
			.execute_with(||
		{
			let len = 10;
			<NextFeeMultiplier<Runtime>>::put(Multiplier::saturating_from_rational(3, 2));

			let pre = ChargeTransactionPayment::<Runtime>::from(5 /* tipped */)
				.pre_dispatch(&2, CALL, &info_from_weight(100), len)
				.unwrap();
			// 5 base fee, 10 byte fee, 3/2 * 100 weight fee, 5 tip
			assert_eq!(Balances::free_balance(2), 200 - 5 - 10 - 150 - 5);

			assert_ok!(
				ChargeTransactionPayment::<Runtime>
					::post_dispatch(pre, &info_from_weight(100), &post_info_from_weight(50), len, &Ok(()))
			);
			// 75 (3/2 of the returned 50 units of weight) is refunded
			assert_eq!(Balances::free_balance(2), 200 - 5 - 10 - 75 - 5);
		});
	}

	#[test]
	fn signed_extension_transaction_payment_is_bounded() {
		ExtBuilder::default()
			.balance_factor(1000)
			.byte_fee(0)
			.build()
			.execute_with(||
		{
			// maximum weight possible
			assert_ok!(
				ChargeTransactionPayment::<Runtime>::from(0)
					.pre_dispatch(&1, CALL, &info_from_weight(Weight::max_value()), 10)
			);
			// fee will be proportional to what is the actual maximum weight in the runtime.
			assert_eq!(
				Balances::free_balance(&1),
				(10000 - <Runtime as frame_system::Config>::BlockWeights::get().max_block) as u64
			);
		});
	}

	#[test]
	fn signed_extension_allows_free_transactions() {
		ExtBuilder::default()
			.base_weight(100)
			.balance_factor(0)
			.build()
			.execute_with(||
		{
			// 1 ain't have a penny.
			assert_eq!(Balances::free_balance(1), 0);

			let len = 100;

			// This is a completely free (and thus wholly insecure/DoS-ridden) transaction.
			let operational_transaction = DispatchInfo {
				weight: 0,
				class: DispatchClass::Operational,
				pays_fee: Pays::No,
			};
			assert_ok!(
				ChargeTransactionPayment::<Runtime>::from(0)
					.validate(&1, CALL, &operational_transaction , len)
			);

			// like a InsecureFreeNormal
			let free_transaction = DispatchInfo {
				weight: 0,
				class: DispatchClass::Normal,
				pays_fee: Pays::Yes,
			};
			assert_noop!(
				ChargeTransactionPayment::<Runtime>::from(0)
					.validate(&1, CALL, &free_transaction , len),
				TransactionValidityError::Invalid(InvalidTransaction::Payment),
			);
		});
	}

	#[test]
	fn signed_ext_length_fee_is_also_updated_per_congestion() {
		ExtBuilder::default()
			.base_weight(5)
			.balance_factor(10)
			.build()
			.execute_with(||
		{
			// all fees should be x1.5
			<NextFeeMultiplier<Runtime>>::put(Multiplier::saturating_from_rational(3, 2));
			let len = 10;

			assert_ok!(
				ChargeTransactionPayment::<Runtime>::from(10) // tipped
					.pre_dispatch(&1, CALL, &info_from_weight(3), len)
			);
			assert_eq!(
				Balances::free_balance(1),
				100 // original
				- 10 // tip
				- 5 // base
				- 10 // len
				- (3 * 3 / 2) // adjusted weight
			);
		})
	}

	#[test]
	fn query_info_works() {
		let call = Call::Balances(BalancesCall::transfer(2, 69));
		let origin = 111111;
		let extra = ();
		let xt = TestXt::new(call, Some((origin, extra)));
		let info  = xt.get_dispatch_info();
		let ext = xt.encode();
		let len = ext.len() as u32;
		ExtBuilder::default()
			.base_weight(5)
			.weight_fee(2)
			.build()
			.execute_with(||
		{
			// all fees should be x1.5
			<NextFeeMultiplier<Runtime>>::put(Multiplier::saturating_from_rational(3, 2));

			assert_eq!(
				TransactionPayment::query_info(xt, len),
				RuntimeDispatchInfo {
					weight: info.weight,
					class: info.class,
					partial_fee:
						5 * 2 /* base * weight_fee */
						+ len as u64  /* len * 1 */
						+ info.weight.min(BlockWeights::get().max_block) as u64 * 2 * 3 / 2 /* weight */
				},
			);

		});
	}

	#[test]
	fn compute_fee_works_without_multiplier() {
		ExtBuilder::default()
			.base_weight(100)
			.byte_fee(10)
			.balance_factor(0)
			.build()
			.execute_with(||
		{
			// Next fee multiplier is zero
			assert_eq!(<NextFeeMultiplier<Runtime>>::get(), Multiplier::one());

			// Tip only, no fees works
			let dispatch_info = DispatchInfo {
				weight: 0,
				class: DispatchClass::Operational,
				pays_fee: Pays::No,
			};
			assert_eq!(Pallet::<Runtime>::compute_fee(0, &dispatch_info, 10), 10);
			// No tip, only base fee works
			let dispatch_info = DispatchInfo {
				weight: 0,
				class: DispatchClass::Operational,
				pays_fee: Pays::Yes,
			};
			assert_eq!(Pallet::<Runtime>::compute_fee(0, &dispatch_info, 0), 100);
			// Tip + base fee works
			assert_eq!(Pallet::<Runtime>::compute_fee(0, &dispatch_info, 69), 169);
			// Len (byte fee) + base fee works
			assert_eq!(Pallet::<Runtime>::compute_fee(42, &dispatch_info, 0), 520);
			// Weight fee + base fee works
			let dispatch_info = DispatchInfo {
				weight: 1000,
				class: DispatchClass::Operational,
				pays_fee: Pays::Yes,
			};
			assert_eq!(Pallet::<Runtime>::compute_fee(0, &dispatch_info, 0), 1100);
		});
	}

	#[test]
	fn compute_fee_works_with_multiplier() {
		ExtBuilder::default()
			.base_weight(100)
			.byte_fee(10)
			.balance_factor(0)
			.build()
			.execute_with(||
		{
			// Add a next fee multiplier. Fees will be x3/2.
			<NextFeeMultiplier<Runtime>>::put(Multiplier::saturating_from_rational(3, 2));
			// Base fee is unaffected by multiplier
			let dispatch_info = DispatchInfo {
				weight: 0,
				class: DispatchClass::Operational,
				pays_fee: Pays::Yes,
			};
			assert_eq!(Pallet::<Runtime>::compute_fee(0, &dispatch_info, 0), 100);

			// Everything works together :)
			let dispatch_info = DispatchInfo {
				weight: 123,
				class: DispatchClass::Operational,
				pays_fee: Pays::Yes,
			};
			// 123 weight, 456 length, 100 base
			assert_eq!(
				Pallet::<Runtime>::compute_fee(456, &dispatch_info, 789),
				100 + (3 * 123 / 2) + 4560 + 789,
			);
		});
	}

	#[test]
	fn compute_fee_works_with_negative_multiplier() {
		ExtBuilder::default()
			.base_weight(100)
			.byte_fee(10)
			.balance_factor(0)
			.build()
			.execute_with(||
		{
			// Add a next fee multiplier. All fees will be x1/2.
			<NextFeeMultiplier<Runtime>>::put(Multiplier::saturating_from_rational(1, 2));

			// Base fee is unaffected by multiplier.
			let dispatch_info = DispatchInfo {
				weight: 0,
				class: DispatchClass::Operational,
				pays_fee: Pays::Yes,
			};
			assert_eq!(Pallet::<Runtime>::compute_fee(0, &dispatch_info, 0), 100);

			// Everything works together.
			let dispatch_info = DispatchInfo {
				weight: 123,
				class: DispatchClass::Operational,
				pays_fee: Pays::Yes,
			};
			// 123 weight, 456 length, 100 base
			assert_eq!(
				Pallet::<Runtime>::compute_fee(456, &dispatch_info, 789),
				100 + (123 / 2) + 4560 + 789,
			);
		});
	}

	#[test]
	fn compute_fee_does_not_overflow() {
		ExtBuilder::default()
			.base_weight(100)
			.byte_fee(10)
			.balance_factor(0)
			.build()
			.execute_with(||
		{
			// Overflow is handled
			let dispatch_info = DispatchInfo {
				weight: Weight::max_value(),
				class: DispatchClass::Operational,
				pays_fee: Pays::Yes,
			};
			assert_eq!(
				Pallet::<Runtime>::compute_fee(
					u32::MAX,
					&dispatch_info,
					u64::MAX
				),
				u64::MAX
			);
		});
	}

	#[test]
	fn refund_does_not_recreate_account() {
		ExtBuilder::default()
			.balance_factor(10)
			.base_weight(5)
			.build()
			.execute_with(||
		{
			// So events are emitted
			System::set_block_number(10);
			let len = 10;
			let pre = ChargeTransactionPayment::<Runtime>::from(5 /* tipped */)
				.pre_dispatch(&2, CALL, &info_from_weight(100), len)
				.unwrap();
			assert_eq!(Balances::free_balance(2), 200 - 5 - 10 - 100 - 5);

			// kill the account between pre and post dispatch
			assert_ok!(Balances::transfer(Some(2).into(), 3, Balances::free_balance(2)));
			assert_eq!(Balances::free_balance(2), 0);

			assert_ok!(
				ChargeTransactionPayment::<Runtime>
					::post_dispatch(pre, &info_from_weight(100), &post_info_from_weight(50), len, &Ok(()))
			);
			assert_eq!(Balances::free_balance(2), 0);
			// Transfer Event
			System::assert_has_event(Event::Balances(pallet_balances::Event::Transfer(2, 3, 80)));
			// Killed Event
			System::assert_has_event(Event::System(system::Event::KilledAccount(2)));
		});
	}

	#[test]
	fn actual_weight_higher_than_max_refunds_nothing() {
		ExtBuilder::default()
			.balance_factor(10)
			.base_weight(5)
			.build()
			.execute_with(||
		{
			let len = 10;
			let pre = ChargeTransactionPayment::<Runtime>::from(5 /* tipped */)
				.pre_dispatch(&2, CALL, &info_from_weight(100), len)
				.unwrap();
			assert_eq!(Balances::free_balance(2), 200 - 5 - 10 - 100 - 5);

			assert_ok!(
				ChargeTransactionPayment::<Runtime>
					::post_dispatch(pre, &info_from_weight(100), &post_info_from_weight(101), len, &Ok(()))
			);
			assert_eq!(Balances::free_balance(2), 200 - 5 - 10 - 100 - 5);
		});
	}

	#[test]
	fn zero_transfer_on_free_transaction() {
		ExtBuilder::default()
			.balance_factor(10)
			.base_weight(5)
			.build()
			.execute_with(||
		{
			// So events are emitted
			System::set_block_number(10);
			let len = 10;
			let dispatch_info = DispatchInfo {
				weight: 100,
				pays_fee: Pays::No,
				class: DispatchClass::Normal,
			};
			let user = 69;
			let pre = ChargeTransactionPayment::<Runtime>::from(0)
				.pre_dispatch(&user, CALL, &dispatch_info, len)
				.unwrap();
			assert_eq!(Balances::total_balance(&user), 0);
			assert_ok!(
				ChargeTransactionPayment::<Runtime>
					::post_dispatch(pre, &dispatch_info, &default_post_info(), len, &Ok(()))
			);
			assert_eq!(Balances::total_balance(&user), 0);
			// No events for such a scenario
			assert_eq!(System::events().len(), 0);
		});
	}

	#[test]
	fn refund_consistent_with_actual_weight() {
		ExtBuilder::default()
			.balance_factor(10)
			.base_weight(7)
			.build()
			.execute_with(||
		{
			let info = info_from_weight(100);
			let post_info = post_info_from_weight(33);
			let prev_balance = Balances::free_balance(2);
			let len = 10;
			let tip = 5;

			<NextFeeMultiplier<Runtime>>::put(Multiplier::saturating_from_rational(5, 4));

			let pre = ChargeTransactionPayment::<Runtime>::from(tip)
				.pre_dispatch(&2, CALL, &info, len)
				.unwrap();

			ChargeTransactionPayment::<Runtime>
				::post_dispatch(pre, &info, &post_info, len, &Ok(()))
				.unwrap();

			let refund_based_fee = prev_balance - Balances::free_balance(2);
			let actual_fee = Pallet::<Runtime>
				::compute_actual_fee(len as u32, &info, &post_info, tip);

			// 33 weight, 10 length, 7 base, 5 tip
			assert_eq!(actual_fee, 7 + 10 + (33 * 5 / 4) + 5);
			assert_eq!(refund_based_fee, actual_fee);
		});
	}

	#[test]
	fn post_info_can_change_pays_fee() {
		ExtBuilder::default()
			.balance_factor(10)
			.base_weight(7)
			.build()
			.execute_with(||
		{
			let info = info_from_weight(100);
			let post_info = post_info_from_pays(Pays::No);
			let prev_balance = Balances::free_balance(2);
			let len = 10;
			let tip = 5;

			<NextFeeMultiplier<Runtime>>::put(Multiplier::saturating_from_rational(5, 4));

			let pre = ChargeTransactionPayment::<Runtime>::from(tip)
				.pre_dispatch(&2, CALL, &info, len)
				.unwrap();

			ChargeTransactionPayment::<Runtime>
				::post_dispatch(pre, &info, &post_info, len, &Ok(()))
				.unwrap();

			let refund_based_fee = prev_balance - Balances::free_balance(2);
			let actual_fee = Pallet::<Runtime>
				::compute_actual_fee(len as u32, &info, &post_info, tip);

			// Only 5 tip is paid
			assert_eq!(actual_fee, 5);
			assert_eq!(refund_based_fee, actual_fee);
		});
	}
}<|MERGE_RESOLUTION|>--- conflicted
+++ resolved
@@ -48,20 +48,8 @@
 #![cfg_attr(not(feature = "std"), no_std)]
 
 use codec::{Encode, Decode};
-<<<<<<< HEAD
-use frame_support::{
-	decl_storage, decl_module,
-	traits::Get,
-	weights::{
-		Weight, DispatchInfo, PostDispatchInfo, GetDispatchInfo, Pays, WeightToFeePolynomial,
-		WeightToFeeCoefficient, DispatchClass,
-	},
-	dispatch::DispatchResult,
-};
 use scale_info::TypeInfo;
-=======
-
->>>>>>> df501229
+
 use sp_runtime::{
 	FixedU128, FixedPointNumber, FixedPointOperand, Perquintill, RuntimeDebug,
 	transaction_validity::{
@@ -228,13 +216,8 @@
 	}
 }
 
-<<<<<<< HEAD
-/// Storage releases of the module.
-#[derive(Encode, Decode, Clone, Copy, PartialEq, Eq, RuntimeDebug, scale_info::TypeInfo)]
-=======
 /// Storage releases of the pallet.
-#[derive(Encode, Decode, Clone, Copy, PartialEq, Eq, RuntimeDebug)]
->>>>>>> df501229
+#[derive(Encode, Decode, Clone, Copy, PartialEq, Eq, RuntimeDebug, TypeInfo)]
 enum Releases {
 	/// Original version of the pallet.
 	V1Ancient,
@@ -534,13 +517,8 @@
 #[derive(Encode, Decode, Clone, Eq, PartialEq, TypeInfo)]
 pub struct ChargeTransactionPayment<T: Config>(#[codec(compact)] BalanceOf<T>);
 
-<<<<<<< HEAD
-impl<T: Config + TypeInfo> ChargeTransactionPayment<T> where
-	T::Call: Dispatchable<Info=DispatchInfo, PostInfo=PostDispatchInfo>,
-=======
 impl<T: Config> ChargeTransactionPayment<T> where
 	T::Call: Dispatchable<Info = DispatchInfo, PostInfo = PostDispatchInfo>,
->>>>>>> df501229
 	BalanceOf<T>: Send + Sync + FixedPointOperand,
 {
 	/// utility constructor. Used only in client/factory code.
@@ -598,15 +576,9 @@
 	}
 }
 
-<<<<<<< HEAD
-impl<T: Config + TypeInfo> SignedExtension for ChargeTransactionPayment<T> where
-	BalanceOf<T>: Send + Sync + From<u64> + FixedPointOperand + TypeInfo,
-	T::Call: Dispatchable<Info=DispatchInfo, PostInfo=PostDispatchInfo>,
-=======
 impl<T: Config> SignedExtension for ChargeTransactionPayment<T> where
 	BalanceOf<T>: Send + Sync + From<u64> + FixedPointOperand,
 	T::Call: Dispatchable<Info = DispatchInfo, PostInfo = PostDispatchInfo>,
->>>>>>> df501229
 {
 	const IDENTIFIER: &'static str = "ChargeTransactionPayment";
 	type AccountId = T::AccountId;
